#'
#' H2O Grid Support
#'
#' Provides a set of functions to launch a grid search and get
#' its results.

#-------------------------------------
# Grid-related functions start here :)
#-------------------------------------

#'
#' Launch grid search with given algorithm and parameters.
#'
#' @param algorithm  Name of algorithm to use in grid search (gbm, randomForest, kmeans, glm, deeplearning, naivebayes, pca).
#' @param grid_id  (Optional) ID for resulting grid search. If it is not specified then it is autogenerated.
#' @param ...  arguments describing parameters to use with algorithm (i.e., x, y, training_frame).
#'        Look at the specific algorithm - h2o.gbm, h2o.glm, h2o.kmeans, h2o.deepLearning - for available parameters.
#' @param hyper_params  List of lists of hyper parameters (i.e., \code{list(ntrees=c(1,2), max_depth=c(5,7))}).
#' @param is_supervised  (Optional) If specified then override the default heuristic which decides if the given algorithm
#'        name and parameters specify a supervised or unsupervised algorithm.
#' @param do_hyper_params_check  Perform client check for specified hyper parameters. It can be time expensive for
#'        large hyper space.
#' @importFrom jsonlite toJSON
#' @examples
#' \donttest{
#' library(h2o)
#' library(jsonlite)
#' h2o.init()
#' iris.hex <- as.h2o(iris)
#' grid <- h2o.grid("gbm", x = c(1:4), y = 5, training_frame = iris.hex,
#'                  hyper_params = list(ntrees = c(1,2,3)))
#' # Get grid summary
#' summary(grid)
#' # Fetch grid models
#' model_ids <- grid@@model_ids
#' models <- lapply(model_ids, function(id) { h2o.getModel(id)})
#' }
#' @export
h2o.grid <- function(algorithm,
                     grid_id,
                     ...,
                     hyper_params = list(),
                     is_supervised = NULL,
                     do_hyper_params_check = FALSE)
{
  # Extract parameters
  dots <- list(...)
  algorithm <- .h2o.unifyAlgoName(algorithm)
  model_param_names <- names(dots)
  hyper_param_names <- names(hyper_params)
  # Reject overlapping definition of parameters
  if (any(model_param_names %in% hyper_param_names)) {
    overlapping_params <- intersect(model_param_names, hyper_param_names)
    stop(paste0("The following parameters are defined as common model parameters and also as hyper parameters: ",
                .collapse(overlapping_params), "! Please choose only one way!"))
  }
  # Get model builder parameters for this model
  all_params <- .h2o.getModelParameters(algo = algorithm)

  # Prepare model parameters
  params <- .h2o.prepareModelParameters(algo = algorithm, params = dots, is_supervised = is_supervised)
  # Validation of input key
  .key.validate(params$key_value)
  # Validate all hyper parameters against REST API end-point
  if (do_hyper_params_check) {
    lparams <- params
    # Generate all combination of hyper parameters
    expanded_grid <- expand.grid(lapply(hyper_params, function(o) { 1:length(o) }))
    # Get algo REST version
    algo_rest_version <- .h2o.getAlgoVersion(algo = algorithm)
    # Verify each defined point in hyper space against REST API
    apply(expanded_grid,
          MARGIN = 1,
          FUN = function(permutation) {
      # Fill hyper parameters for this permutation
      hparams <- lapply(hyper_param_names, function(name) { hyper_params[[name]][[permutation[[name]]]] })
      names(hparams) <- hyper_param_names
      params_for_validation <- lapply(append(lparams, hparams), function(x) { if(is.integer(x)) x <- as.numeric(x); x })
      # We have to repeat part of work used by model builders
      params_for_validation <- .h2o.checkAndUnifyModelParameters(algo = algorithm, allParams = all_params, params = params_for_validation)
      .h2o.validateModelParameters(algorithm, params_for_validation, h2oRestApiVersion = algo_rest_version)
    })
  }

  # Verify and unify the parameters
  params <- .h2o.checkAndUnifyModelParameters(algo = algorithm, allParams = all_params,
                                                  params = params, hyper_params = hyper_params)
  # Validate and unify hyper parameters
  hyper_values <- .h2o.checkAndUnifyHyperParameters(algo = algorithm,
                                                        allParams = all_params, hyper_params = hyper_params,
                                                        do_hyper_params_check = do_hyper_params_check)
  # Append grid parameters in JSON form
  params$hyper_parameters <- toJSON(hyper_values, digits=99)

  # Append grid_id if it is specified
  if (!missing(grid_id)) params$grid_id <- grid_id

  # Trigger grid search job
  res <- .h2o.__remoteSend(.h2o.__GRID(algorithm), h2oRestApiVersion = 99, .params = params, method = "POST")
  grid_id <- res$job$dest$name
  job_key <- res$job$key$name
  # Wait for grid job to finish
  .h2o.__waitOnJob(job_key)

  h2o.getGrid(grid_id = grid_id)
}

#' Get a grid object from H2O distributed K/V store.
#'
<<<<<<< HEAD
#' @param grid_id  ID of existing grid object to fetch
#' @param sort_by Sort the models in the grid space by a metric. Choices are "logloss", "auc", "r2"
#' @param sort_order Specify if sort order should be increasing/decreasing with "asc" and "desc"
=======
#' @param grid_id  ID of existing grid object to fetch.
#' @param sort_by  (Optional) Model performance metric by which to sort the model_ids list.
#' @param sort_order (Optional) Sort order, either "asc" or "desc", for use with sort_by.
>>>>>>> 4b8f07f6
#' @examples
#' \donttest{
#' library(h2o)
#' library(jsonlite)
#' h2o.init()
#' iris.hex <- as.h2o(iris)
#' h2o.grid("gbm", grid_id = "gbm_grid_id", x = c(1:4), y = 5,
#'          training_frame = iris.hex, hyper_params = list(ntrees = c(1,2,3)))
#' grid <- h2o.getGrid("gbm_grid_id")
#' # Get grid summary
#' summary(grid)
#' # Fetch grid models
#' model_ids <- grid@@model_ids
#' models <- lapply(model_ids, function(id) { h2o.getModel(id)})
#' }
#' @export
h2o.getGrid <- function(grid_id, sort_by, sort_order) {
  json <- .h2o.__remoteSend(method = "GET", h2oRestApiVersion = 99, .h2o.__GRIDS(grid_id, sort_by, sort_order))
  class <- "H2OGrid"
  grid_id <- json$grid_id$name
  model_ids <- lapply(json$model_ids, function(model_id) { model_id$name })
  hyper_names <- lapply(json$hyper_names, function(name) { name })
  failed_params <- lapply(json$failed_params, function(param) {
                          x <- if (is.null(param) || is.na(param)) NULL else param
                          x
                        })
  failure_details <- lapply(json$failure_details, function(msg) { msg })
  failure_stack_traces <- lapply(json$failure_stack_traces, function(msg) { msg })
  failed_raw_params <- if (is.list(json$failed_raw_params)) matrix(nrow=0, ncol=0) else json$failed_raw_params

  new(class,
      grid_id = grid_id,
      model_ids = model_ids,
      hyper_names = hyper_names,
      failed_params = failed_params,
      failure_details = failure_details,
      failure_stack_traces = failure_stack_traces,
      failed_raw_params = failed_raw_params)
}

<|MERGE_RESOLUTION|>--- conflicted
+++ resolved
@@ -107,15 +107,9 @@
 
 #' Get a grid object from H2O distributed K/V store.
 #'
-<<<<<<< HEAD
 #' @param grid_id  ID of existing grid object to fetch
 #' @param sort_by Sort the models in the grid space by a metric. Choices are "logloss", "auc", "r2"
 #' @param sort_order Specify if sort order should be increasing/decreasing with "asc" and "desc"
-=======
-#' @param grid_id  ID of existing grid object to fetch.
-#' @param sort_by  (Optional) Model performance metric by which to sort the model_ids list.
-#' @param sort_order (Optional) Sort order, either "asc" or "desc", for use with sort_by.
->>>>>>> 4b8f07f6
 #' @examples
 #' \donttest{
 #' library(h2o)
