setwd(normalizePath(dirname(R.utils::commandArgs(asValues=TRUE)$"f")))
source('../../h2o-runit.R')

test.glrm.arrests <- function() {
  Log.info("Importing arrests.csv data...") 
  arrestsR <- read.csv(locate("smalldata/pca_test/USArrests.csv"), header = TRUE)
  arrestsH2O <- h2o.uploadFile(locate("smalldata/pca_test/USArrests.csv"), destination_frame = "arrestsH2O")
  initCent <- scale(arrestsR)[1:4,]
  
  # Note: Results vary wildly with initial Y when transform = 'DEMEAN'. This is a flaw of the algorithm, not a bug.
  Log.info("Compare with SVD when center = TRUE, scale = FALSE")
  fitR <- svd(scale(arrestsR, center = TRUE, scale = FALSE))
<<<<<<< HEAD
  fitH2O <- h2o.glrm(arrestsH2O, loss = "Quadratic", gamma_x = 0, gamma_y = 0, init = initCent, transform = "DEMEAN", recover_svd = TRUE)
=======
  fitH2O <- h2o.glrm(arrestsH2O, k = 4, loss = "Quadratic", gamma_x = 0, gamma_y = 0, init = initCent, transform = "DEMEAN", recover_svd = TRUE)
>>>>>>> 8d8ae590
  
  Log.info("R Singular Values:"); print(fitR$d)
  Log.info("H2O Singular Values:"); print(fitH2O@model$singular_vals)
  # Log.info("Compare Singular Values between R and H2O\n")
  # expect_equal(fitH2O@model$singular_vals, fitR$d, tolerance = 1e-4)
  
  testEnd()
}

doTest("GLRM Golden Test: USArrests with Centering", test.glrm.arrests)<|MERGE_RESOLUTION|>--- conflicted
+++ resolved
@@ -10,11 +10,7 @@
   # Note: Results vary wildly with initial Y when transform = 'DEMEAN'. This is a flaw of the algorithm, not a bug.
   Log.info("Compare with SVD when center = TRUE, scale = FALSE")
   fitR <- svd(scale(arrestsR, center = TRUE, scale = FALSE))
-<<<<<<< HEAD
-  fitH2O <- h2o.glrm(arrestsH2O, loss = "Quadratic", gamma_x = 0, gamma_y = 0, init = initCent, transform = "DEMEAN", recover_svd = TRUE)
-=======
   fitH2O <- h2o.glrm(arrestsH2O, k = 4, loss = "Quadratic", gamma_x = 0, gamma_y = 0, init = initCent, transform = "DEMEAN", recover_svd = TRUE)
->>>>>>> 8d8ae590
   
   Log.info("R Singular Values:"); print(fitR$d)
   Log.info("H2O Singular Values:"); print(fitH2O@model$singular_vals)
