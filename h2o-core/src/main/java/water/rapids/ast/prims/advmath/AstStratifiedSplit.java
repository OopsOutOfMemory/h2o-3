--- conflicted
+++ resolved
@@ -1,30 +1,16 @@
 package water.rapids.ast.prims.advmath;
 
-<<<<<<< HEAD
-import water.*;
-import water.fvec.Chunk;
-=======
->>>>>>> fa79b1c9
 import water.fvec.Frame;
 import water.fvec.Vec;
 import water.rapids.Env;
 import water.rapids.vals.ValFrame;
 import water.rapids.ast.AstPrimitive;
 import water.rapids.ast.AstRoot;
-<<<<<<< HEAD
-import water.util.VecUtils;
-
-=======
->>>>>>> fa79b1c9
 import java.util.*;
 import water.etl.prims.advmath.AdvMath;
 
 
 public class AstStratifiedSplit extends AstPrimitive {
-
-  public static final String OUTPUT_COLUMN_NAME = "test_train_split";
-  public static final String[] OUTPUT_COLUMN_DOMAIN = new String[]{"train", "test"};
-
   @Override
   public String[] args() {
     return new String[]{"ary", "test_frac", "seed"};
@@ -40,150 +26,8 @@
     return "h2o.random_stratified_split";
   }
 
-
   @Override
   public ValFrame apply(Env env, Env.StackHelp stk, AstRoot asts[]) {
-<<<<<<< HEAD
-    Frame frame = stk.track(asts[1].exec(env)).getFrame();
-    final double testFrac = asts[2].exec(env).getNum();
-    long seed = (long) asts[3].exec(env).getNum();
-    // It is just a single column
-    if (frame.numCols() != 1)
-      throw new IllegalArgumentException("Must give a single column to stratify against. Got: " + frame.numCols() + " columns.");
-    Vec stratifyingColumn = frame.anyVec();
-    Frame result = new Frame(Key.<Frame>make(),
-                             new String[] {OUTPUT_COLUMN_NAME},
-                             new Vec[] { split(stratifyingColumn, testFrac, seed, OUTPUT_COLUMN_DOMAIN)}
-                             );
-    return new ValFrame(result);
-  }
-
-  public static Vec split(Vec stratifyingColumn, double splittingFraction, long randomizationSeed, String[] splittingDom) {
-    checkIfCanStratifyBy(stratifyingColumn);
-    randomizationSeed = randomizationSeed == -1 ? new Random().nextLong() : randomizationSeed;
-    // Collect input vector domain
-    final long[] classes = new VecUtils.CollectDomain().doAll(stratifyingColumn).domain();
-    // Number of output classes
-    final int numClasses = stratifyingColumn.isNumeric() ? classes.length : stratifyingColumn.domain().length;
-    
-    // Make a new column based on input column - this needs to follow layout of input vector!
-    // Save vector into DKV
-    Vec outputVec = stratifyingColumn.makeCon(0.0, Vec.T_CAT);
-    outputVec.setDomain(splittingDom);
-    DKV.put(outputVec);
-
-    // Collect index frame
-    // FIXME: This is in fact collecting inverse index class -> {row indices}
-    ClassIdxTask finTask = new ClassIdxTask(numClasses,classes).doAll(stratifyingColumn);
-    // Loop through each class in the input column
-    HashSet<Long> usedIdxs = new HashSet<>();
-    for (int classLabel = 0; classLabel < numClasses; classLabel++) {
-      // extract frame with index locations of the minority class
-      // calculate target number of this class to go to test
-      final LongAry indexAry = finTask._indexes[classLabel];
-      long tnum = Math.max(Math.round(indexAry.size() * splittingFraction), 1);
-
-      HashSet<Long> tmpIdxs = new HashSet<>();
-      // randomly select the target number of indexes
-      int generated = 0;
-      int count = 0;
-      while (generated < tnum) {
-        int i = (int) (getRNG(count+ randomizationSeed).nextDouble() * indexAry.size());
-
-        if (tmpIdxs.contains(indexAry.get(i))) { count+=1;continue; }
-        tmpIdxs.add(indexAry.get(i));
-        generated += 1;
-        count += 1;
-      }
-      usedIdxs.addAll(tmpIdxs);
-    }
-    // Update class assignments
-    new ClassAssignMRTask(usedIdxs).doAll(outputVec);
-    return outputVec;
-  }
-
-  static void checkIfCanStratifyBy(Vec vec) {
-    if (!(vec.isCategorical() || (vec.isNumeric() && vec.isInt())))
-      throw new IllegalArgumentException("Stratification only applies to integer and categorical columns. Got: " + vec.get_type_str());
-    if (vec.length() > Integer.MAX_VALUE) {
-      throw new IllegalArgumentException("Cannot stratified the frame because it is too long: nrows=" + vec.length());
-    }
-  }
-
-  public static class ClassAssignMRTask extends MRTask<AstStratifiedSplit.ClassAssignMRTask> {
-    HashSet<Long> _idx;
-    ClassAssignMRTask(HashSet<Long> idx) {
-      _idx = idx;
-    }
-    @Override
-    public void map(Chunk ck) {
-      for (int i = 0; i<ck.len(); i++) {
-        if (_idx.contains(ck.start() + i)) {
-          ck.set(i,1.0);
-        }
-      }
-      _idx = null; // Do not send it back
-    }
-  }
-
-  public static class ClassIdxTask extends MRTask<AstStratifiedSplit.ClassIdxTask> {
-    LongAry[] _indexes;
-    private final int _nclasses;
-    private long[] _classes;
-    private transient HashMap<Long, Integer> _classMap;
-
-    public ClassIdxTask(int nclasses, long[] classes) {
-      _nclasses = nclasses;
-      _classes = classes;
-    }
-
-    @Override
-    protected void setupLocal() {
-      _classMap = new HashMap<>(2*_classes.length);
-      for (int i = 0; i < _classes.length; i++) {
-        _classMap.put(_classes[i], i);
-      }
-    }
-
-    @Override
-    public void map(Chunk[] ck) {
-      _indexes = new LongAry[_nclasses];
-      for (int i = 0; i < _nclasses; i++) { _indexes[i] = new LongAry(); }
-      for (int i = 0; i < ck[0].len(); i++) {
-        long clas = ck[0].at8(i);
-        Integer clas_idx = _classMap.get(clas);
-        if (clas_idx != null) _indexes[clas_idx].add(ck[0].start() + i);
-      }
-      _classes = null;
-    }
-    @Override
-    public void reduce(AstStratifiedSplit.ClassIdxTask c) {
-      for (int i = 0; i < c._indexes.length; i++) {
-        for (int j = 0; j < c._indexes[i].size(); j++) {
-          _indexes[i].add(c._indexes[i].get(j));
-        }
-      }
-    }
-
-  }
-  public static class LongAry extends Iced<AstStratifiedSplit.LongAry>  {
-    public LongAry(long ...vals){_ary = vals; _sz = vals.length;}
-    long [] _ary = new long[4];
-    int _sz;
-    public void add(long i){
-      if (_sz == _ary.length)
-        _ary = Arrays.copyOf(_ary, Math.max(4, _ary.length * 2));
-      _ary[_sz++] = i;
-    }
-    public long get(int i){
-      if(i >= _sz) throw new ArrayIndexOutOfBoundsException(i);
-      return _ary[i];
-    }
-    public int size(){return _sz;}
-    public long[] toArray(){return Arrays.copyOf(_ary,_sz);}
-
-    public void clear() {_sz = 0;}
-=======
 
     Frame fr = stk.track(asts[1].exec(env)).getFrame();
     final double testFrac = asts[2].exec(env).getNum();
@@ -191,6 +35,5 @@
     seed = seed == -1 ? new Random().nextLong() : seed;
     ValFrame res = new ValFrame(AdvMath.StratifiedSplit(fr,fr.names()[0],testFrac,seed));
     return res;
->>>>>>> fa79b1c9
   }
 }