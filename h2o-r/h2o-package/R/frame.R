#`
#` Frame and AST Nodes
#`
#` To conveniently and safely pass messages between R and H2O, this package
#` relies on S3 objects to capture and pass state.  The end user will typically
#` never have to reason with these objects directly, as there are S3 accessor
#` methods provided for creating new objects.
#`
#` S3 Frame class objects are pointers to either data in an H2O cluster, or
#` potential data (future calculations) in the cluster.  They are also classic
#` compiler AST Nodes (to hold future calculations).  They are implemented with
#` simple R environment objects.
#`
#` Like AST Nodes in compilers all over, Frames build a simple DAG where the
#` nodes contain an operator and some outgoing edges.  There is a GC finalizer
#` to delete the server-side copy of a Frame
#`
#`
#` === Frame/AST Node/environment Fields ===
#
#` E$op     <- Operation or opcode that produces this Frame, a string
#
#` The combination of EVAL and ID fields determines the evaluation state:
#` EVAL is one of:
#` - TRUE : Node is evaluated, cluster has the ID, and an R GC finalizer will remove this temp ID
#` - FALSE: Node is evaluated, cluster has the ID, and the user has to explictly remove this permanent ID
#` - list of Nodes: Then further ID is one of:
#` - - missing: this Node is lazy and has never been evaluated 
#` - - NA: this Node has been executed once, but no temp ID was made
#` - - String: this Node is mid-execution, with the given temp ID.  Once execution has completed the EVAL field will be set to TRUE
#` 
#` # A number of fields represent cached queries of an evaluated frame.
#` E$data   <- A cached result; can be a scalar, or a R dataframe result holding
#`             the first N (typically 10) rows and all cols of the frame
#` E$nrow   <- the row count (total size, generally much larger than the local cached rows)
#` E$types  <- the H2O column types


is.Frame <- function(fr) !missing(fr) && class(fr)[1]=="Frame"
chk.Frame <- function(fr) if( is.Frame(fr) ) fr else stop("must be a Frame")
# Horrible internal shortcut to set our fields, using a more "normal"
# parameter order
.set <- function(x,name,value) attr(x,name) <- value

#' Get back-end distributed key/value store id from a Frame.
#'
#' @param x A Frame
#' @return The id
#' @export
h2o.getId <- function(x) attr( .eval.frame(x), "id")

#' Get the types-per-column
#'
#' @param x A Frame
#' @return A list of types
#' @export
h2o.getTypes <- function(x) attr( .eval.frame(x), "types")

.h2o.gc <- function() {
  gc()
}

# GC Finalizer - called when GC collects a Frame Must be defined ahead of constructors.
.nodeFinalizer <- function(x) {
  eval <- attr(x, "eval")
  if( is.logical(eval) && eval ) {
    cat("=== Finalizer on ",attr(x, "id"),"\n")
    .h2o.__remoteSend(paste0(.h2o.__DKV, "/", attr(x, "id")), method = "DELETE")
  }
}

# Make a raw named data frame.  The key will exist on the server, and will be
# the passed-in ID.  Because it is named, it is not GCd.  It is fully evaluated.
.newFrame <- function(op,id,nrow,ncol) {
  stopifnot( is.character(id) )
  node <- structure(new.env(parent = emptyenv()), class="Frame")
  .set(node,"op",op)
  .set(node,"id",id)
  .set(node,"eval",FALSE) # User-managed lifetime
  .set(node,"nrow",nrow)
  .set(node,"ncol",ncol)
  node
}

# A new lazy expression
.newExpr <- function(op,...) .newExprList(op,list(...))

.newExprList <- function(op,li) {
  node <- structure(new.env(parent = emptyenv()), class="Frame")
  .set(node,"op",op)
  .set(node,"eval",li)
  reg.finalizer(node, .nodeFinalizer, onexit=TRUE)
  node
}

#
# Overload Assignment!
#
# Trying to remove excessive temp generation, by having the R interpreter tell
# H2O that some computation may be used, or not.  If the expression is only
# ever used once, then no temp is needed and the cluster can optimize the
# lifetime.  If the temp *may* be used again, the cluster needs a temp for
# the reuse, or else the computation needs to be "pure" and re-executed.
#
# After many many attempts, I think it's not reasonably possible to track
# lifetimes in R via assignment overload.  There are too many other paths
# that extend lifetimes that all must be caught (including, but not limited
# to: c, list, <-, =, and the *apply series)

# Internal recursive printer
.pfr <- function(x) {
  if( is.list(res<- attr(x,"eval")) )
    res <- paste0("(",attr(x, "op")," ",paste(sapply( attr(x,"eval"), function(child) { if( is.Frame(child) ) .pfr(child) else child }),collapse=" "),")")
  paste0( attr(x, "id"), ":=", res)
}

# Pretty print the reachable execution DAG from this Frame, withOUT evaluating it
pfr <- function(x) { chk.Frame(x); .pfr(x) }

# Recursively build a rapids execution string; assign the "id" field to count
# executions; flip to using a temp on the 2nd execution.
#
# This call "counts"!!!
# On the 2nd .eval.impl call to any Frame object, the object will be cached as
# a temp until the next R GC cycle - consuming memory.  Do Not Call This except
# when you need to do some other cluster operation on the evaluated object.
# Examples might be: lazy dataset time parse vs changing the global timezone.
# Global timezone change is eager, so the time parse as to occur in the correct
# order relative to the timezone change, so cannot be lazy.
.eval.impl <- function(x) {
  dat <- attr(x, "data")
  id  <- attr(x, "id")
  if( !is.null(dat) ) return( if( is.data.frame(dat) ) id else dat ) # Data already computed and cached
  if( !is.null( id) && !is.na(id) ) return( id ) # Data already computed under ID, but not cached
  # Build the eval expression
  eval<- attr(x, "eval")
  stopifnot(is.list(eval))
  op  <- attr(x, "op")
  res <- paste(sapply( eval, function(child) {
    if(      is.Frame    (child) )                      .eval.impl(child)  # recurse
    else if( is.numeric  (child) && length(child) > 1L ) .num.list(child)  # [ numberz ]  TODO: sup with those NaNs tho
    else if( is.character(child) && length(child) > 1L ) .str.list(child)  # [ stringz ]
    else                                                           child   # base; e.g. raw single numbers or strings
  }),collapse=" ")
  res <- paste0("(",op," ",res,")")
  # First exec: ID is missing, convert to NA
  # 2nd exec: ID is NA, convert to unique string
  # 3rd exec: there is no 3rd exec, just use the ID string
  if( is.null(id) ) .set(x,"id",NA)  # 1st exec: missing->NA
  else {                             # 2nd exec: NA-> tmp name
    .set(x,"id", id <- .key.make("RTMP")) # Flag as code-emitted by assigning the cluster name
    res <- paste0("(tmp= ",id," ",res,")")
  }
  res
}

.clear.impl <- function(x) {
  if( !is.Frame(x) ) return()
  eval <- attr(x, "eval")
  if( !is.list(eval) ) { stopifnot(is.character( attr(x, "id") )); return() }
  lapply(eval, function(child) .clear.impl(child))
  if( is.character( attr(x, "id")) )
    .set(x,"eval",TRUE) # GC-able temp
}

# Evaluate this Frame, giving the result a name, and never re-execute it.
#
# Because of GC, this algo requires 2 passes over the DAG.  The first pass
# builds the expression string - but it cannot let any of the sub-parts go
# dead, lest GC delete frames on last use... before the expression string is
# shipped over the wire.  During the 2nd pass the internal DAG pointers are
# wiped out, and allowed to go dead (hence can be nuked by GC).
#
.eval.frame <- function(x) {
  id <- attr(chk.Frame(x), "id")
  if( is.character(id) ) return(x)  # Already executed and named
  # Frame does not have a name in the cluster?
  # Act "as if" they're on the 2nd execution - and
  # they will get assigned a temp
  .set(x,"id",NA)
  .eval.driver(x) # Return the evaluated and id'd result
}
.eval.scalar <- function(x) {
  dat <- attr(chk.Frame(x), "data")
  if( !is.null(dat) ) return(dat)   # Return cached scalar
  stopifnot(is.null(attr(x, "id"))) # No names for scalars
  attr(.eval.driver(x),"data")      # Cache and return scalar
}
.eval.driver <- function(x) {
  # Build the AST; this will assign a name as needed
  exec_str <- .eval.impl(x)
  # Execute the AST on H2O
  print(paste0("EXPR: ",exec_str))
  res <- .h2o.__remoteSend(.h2o.__RAPIDS, h2oRestApiVersion = 99, ast=exec_str, method = "POST")
  if( !is.null(res$error) ) stop(paste0("Error From H2O: ", res$error), call.=FALSE)
  if( !is.null(res$scalar) ) { # Fetch out a scalar answer
    y <- res$scalar
    if( y=="TRUE" ) y <- TRUE
    else if( y=="FALSE" ) y <- FALSE
    .set(x,"data",y)
  } else if( !is.null(res$funstr) ) {
    stop("Unimplemented: handling of function returns")
  } else if( !is.null(res$string) ) {
    .set(x,"data",res$string)
  } else if( !is.null(res$key) ) {
    .set(x,"nrow",res$num_rows)
    .set(x,"ncol",res$num_cols)
    # No data set, none fetched.  So no column names, nor preview data nor column types
  }
  # Now clear all internal DAG nodes, allowing GC to reclaim them
  .clear.impl(x)
  # Enable this GC to trigger rapid R GC cycles, and rapid R clearing of
  # temps... to help debug GC issues.
  .h2o.gc()
  x
}

#` Fetch the first N rows on demand, caching them in x$data; also cache x$types.
#` nrow and ncol are usually already set, but for getFrame they are set to -1
#` and immediately set here.
.fetch.data <- function(x,N) {
  stopifnot(!missing(N))
  N <- max(N,10L)  # At least as many as the default head/tail use
  data = attr(chk.Frame(x), "data")
  if( is.null(data) || (is.data.frame(data) && nrow(data) < N) ) {
    res <- .h2o.__remoteSend(paste0(.h2o.__FRAMES, "/", h2o.getId(x), "?row_count=",N))$frames[[1]]
    .set(x,"types",lapply(res$columns, function(c) c$type))
    nrow <- .set.nlen(x,"nrow",res$rows)
    ncol <- .set.nlen(x,"ncol",length(res$columns))
    if( res$row_count==0 ) { 
      data <- as.data.frame(matrix(NA,ncol=ncol,nrow=0L))
      colnames(data) <- unlist(lapply(res$columns, function(c) c$label))
    } else {
      # Convert to data.frame
      L <- lapply(res$columns, function(c) {
        row <- if( c$type!="string" && c$type!="uuid" )  c$data  else  c$string_data
        #if( length(row)!=res$row_count ) browser()
        stopifnot(length(row)==res$row_count) # No short columns
        row
      })
      data <- data.frame(L)
      colnames(data) <- unlist(lapply(res$columns, function(c) c$label))
      for( i in 1:length(data) ) {  # Set factor levels
        dom <- res$columns[[i]]$domain
        if( !is.null(dom) ) # H2O has a domain; force R to do so also
          data[,i] <- factor(data[,i],levels=seq(0,length(dom)-1),labels=dom)
        else if( is.factor(data[,i]) ) # R has a domain, but H2O does not
          data[,i] <- as.character(data[,i]) # Force to string type
      }
    }
    .set(x,"data",data)
  }
  attr(x,"data")
}

.set.nlen <- function(x,fld,nlen) {
  y <- attr(x,fld)
<<<<<<< HEAD
  if( y == -1 ) .set(x,fld,(y=nlen))
=======
  if( is.null(y) || y == -1 ) .set(x,fld,(y=nlen))
>>>>>>> 7e9457a9
  else stopifnot(y==nlen)
  y
}

#` Flush any cached data
.flush.data <- function(x) {
  rm("data" ,envir=x)
  rm("types",envir=x)
  rm("nrow" ,envir=x)
  rm("ncol" ,envir=x)
  x
}

#'
#' Rename an H2O object.
#'
#' Makes a copy of the data frame and gives it the desired the key.
#'
#' @param data An H2O Frame object
#' @param key The hex key to be associated with the H2O parsed data object
#'
#' @export
h2o.assign <- function(data, key) {
  .key.validate(key)
  id <- h2o.getId(data)
  if( key == id ) stop("Destination key must differ from input frame ", key)
  x = .eval.driver(.newExpr("tmp=", key, id)) # Eager eval, so can see it in cluster
  .set(x,"id",key)
  x
}

#' Data Frame Creation in H2O
#'
#' Creates a data frame in H2O with real-valued, categorical, integer, and binary columns specified by the user.
#'
#' @param key A string indicating the destination key. If empty, this will be auto-generated by H2O.
#' @param rows The number of rows of data to generate.
#' @param cols The number of columns of data to generate. Excludes the response column if \code{has_response = TRUE}.
#' @param randomize A logical value indicating whether data values should be randomly generated. This must be TRUE if either \code{categorical_fraction} or \code{integer_fraction} is non-zero.
#' @param value If \code{randomize = FALSE}, then all real-valued entries will be set to this value.
#' @param real_range The range of randomly generated real values.
#' @param categorical_fraction The fraction of total columns that are categorical.
#' @param factors The number of (unique) factor levels in each categorical column.
#' @param integer_fraction The fraction of total columns that are integer-valued.
#' @param integer_range The range of randomly generated integer values.
#' @param binary_fraction The fraction of total columns that are binary-valued.
#' @param binary_ones_fraction The fraction of values in a binary column that are set to 1.
#' @param missing_fraction The fraction of total entries in the data frame that are set to NA.
#' @param response_factors If \code{has_response = TRUE}, then this is the number of factor levels in the response column.
#' @param has_response A logical value indicating whether an additional response column should be pre-pended to the final H2O data frame. If set to TRUE, the total number of columns will be \code{cols+1}.
#' @param seed A seed used to generate random values when \code{randomize = TRUE}.
#' @return Returns a Frame object.
#' @examples
#' \donttest{
#' library(h2o)
#' h2o.init()
#' hex <- h2o.createFrame(rows = 1000, cols = 100, categorical_fraction = 0.1,
#'                        factors = 5, integer_fraction = 0.5, integer_range = 1,
#'                        has_response = TRUE)
#' head(hex)
#' summary(hex)
#'
#' hex2 <- h2o.createFrame(rows = 100, cols = 10, randomize = FALSE, value = 5,
#'                         categorical_fraction = 0, integer_fraction = 0)
#' summary(hex2)
#' }
#' @export
h2o.createFrame <- function(key = "", rows = 10000, cols = 10, randomize = TRUE,
                            value = 0, real_range = 100, categorical_fraction = 0.2, factors = 100,
                            integer_fraction = 0.2, integer_range = 100, binary_fraction = 0.1,
                            binary_ones_fraction = 0.02, missing_fraction = 0.01, response_factors = 2,
                            has_response = FALSE, seed) {
  if(!is.numeric(rows)) stop("`rows` must be a positive number")
  if(!is.numeric(cols)) stop("`cols` must be a positive number")
  if(!missing(seed) && !is.numeric(seed)) stop("`seed` must be a numeric value")
  if(!is.logical(randomize)) stop("`randomize` must be TRUE or FALSE")
  if(!is.numeric(value)) stop("`value` must be a numeric value")
  if(!is.numeric(real_range)) stop("`real_range` must be a numeric value")
  if(!is.numeric(categorical_fraction)) stop("`categorical_fraction` must be a numeric value")
  if(!is.numeric(factors)) stop("`factors` must be a numeric value")
  if(!is.numeric(integer_fraction)) stop("`integer_fraction` must be a numeric value")
  if(!is.numeric(integer_range)) stop("`integer_range` must be a numeric value")
  if(!is.numeric(binary_fraction)) stop("`binary_fraction` must be a numeric value")
  if(!is.numeric(binary_ones_fraction)) stop("`binary_ones_fraction` must be a numeric value")
  if(!is.numeric(missing_fraction)) stop("`missing_fraction` must be a numeric value")
  if(!is.numeric(response_factors)) stop("`response_factors` must be a numeric value")
  if(!is.logical(has_response)) stop("`has_response` must be a logical value")

  .cframe.map <- c("key" = "dest")
  parms <- lapply(as.list(match.call(expand.dots = FALSE)[-1L]), eval.parent, 2)  # depth must be 2 in order to pop out of the lapply scope...
  if(missing(key) || !is.character(key) || !nzchar(key))
    parms$key = .key.make(prefix = "frame")
  .key.validate(parms$key)
  names(parms) <- lapply(names(parms), function(i) { if( i %in% names(.cframe.map) ) i <- .cframe.map[[i]]; i })

  res <- .h2o.__remoteSend(.h2o.__CREATE_FRAME, method = "POST", .params = parms)

  job_key  <- res$key$name
  dest_key <- res$dest$name
  .h2o.__waitOnJob(job_key)
  h2o.getFrame(dest_key)
}

#' Categorical Interaction Feature Creation in H2O
#'
#' Creates a data frame in H2O with n-th order interaction features between categorical columns, as specified by the user.
#'
#' @param data An H2O Frame object containing the categorical columns.
#' @param destination_frame A string indicating the destination key. If empty, this will be auto-generated by H2O.
#' @param factors Factor columns (either indices or column names).
#' @param pairwise Whether to create pairwise interactions between factors (otherwise create one higher-order interaction). Only applicable if there are 3 or more factors.
#' @param max_factors Max. number of factor levels in pair-wise interaction terms (if enforced, one extra catch-all factor will be made)
#' @param min_occurrence Min. occurrence threshold for factor levels in pair-wise interaction terms
#' @return Returns a Frame object.
#' @examples
#' \donttest{
#' library(h2o)
#' h2o.init()
#'
#' # Create some random data
#' myframe = h2o.createFrame('framekey', rows = 20, cols = 5,
#'                          seed = -12301283, randomize = TRUE, value = 0,
#'                          categorical_fraction = 0.8, factors = 10, real_range = 1,
#'                          integer_fraction = 0.2, integer_range = 10,
#'                          binary_fraction = 0, binary_ones_fraction = 0.5,
#'                          missing_fraction = 0.2,
#'                          response_factors = 1)
#' # Turn integer column into a categorical
#' myframe[,5] <- as.factor(myframe[,5])
#' head(myframe, 20)
#'
#' # Create pairwise interactions
#' pairwise <- h2o.interaction(myframe, destination_frame = 'pairwise',
#'                             factors = list(c(1,2),c("C2","C3","C4")),
#'                             pairwise=TRUE, max_factors = 10, min_occurrence = 1)
#' head(pairwise, 20)
#' h2o.levels(pairwise,2)
#'
#' # Create 5-th order interaction
#' higherorder <- h2o.interaction(myframe, destination_frame = 'higherorder', factors = c(1,2,3,4,5),
#'                                pairwise=FALSE, max_factors = 10000, min_occurrence = 1)
#' head(higherorder, 20)
#'
#' # Limit the number of factors of the "categoricalized" integer column
#' # to at most 3 factors, and only if they occur at least twice
#' head(myframe[,5], 20)
#' trim_integer_levels <- h2o.interaction(myframe, destination_frame = 'trim_integers', factors = "C5",
#'                                        pairwise = FALSE, max_factors = 3, min_occurrence = 2)
#' head(trim_integer_levels, 20)
#'
#' # Put all together
#' myframe <- h2o.cbind(myframe, pairwise, higherorder, trim_integer_levels)
#' myframe
#' head(myframe,20)
#' summary(myframe)
#' }
#' @export
h2o.interaction <- function(data, destination_frame, factors, pairwise, max_factors, min_occurrence) {
  chk.Frame(data)
  if(missing(factors)) stop("factors must be specified")
  if(!is.logical(pairwise)) stop("pairwise must be a boolean value")
  if(missing(max_factors)) stop("max_factors must be specified")
  if(missing(min_occurrence)) stop("min_occurrence must be specified")

  if (is.list(factors)) {
      res <- lapply(factors, function(factor) h2o.interaction(data, destination_frame=NULL, factor, pairwise, max_factors, min_occurrence))
    if (!missing(destination_frame)) {
      old <- h2o.cbind(res)
      new <- h2o.assign(old, destination_frame)
      return(new)
    } else {
      return(h2o.cbind(res))
    }
  }

  if(is.numeric(factors)) { factors <- colnames(data)[factors] }
  if(is.numeric(factors)) stop("factors cannot be numeric value(s)")

  if(is.null(factors)) stop("factors not found")
  if(max_factors < 1) stop("max_factors cannot be < 1")
  if(!is.numeric(max_factors)) stop("max_factors must be a numeric value")
  if(min_occurrence < 1) stop("min_occurrence cannot be < 1")
  if(!is.numeric(min_occurrence)) stop("min_occurrence must be a numeric value")

  parms <- list()
  if(missing(destination_frame) || !is.character(destination_frame) || !nzchar(destination_frame))
    parms$dest = .key.make(prefix = "interaction")
  .key.validate(parms$dest)
  parms$source_frame <- h2o.getId(data)
  parms$factor_columns <- .collapse.char(factors)
  parms$pairwise <- pairwise
  parms$max_factors <- max_factors
  parms$min_occurrence <- min_occurrence

  res <- .h2o.__remoteSend(page = 'Interaction', method = "POST", .params = parms)

  job_key  <- res$key$name
  dest_key <- res$dest$name
  .h2o.__waitOnJob(job_key)
  h2o.getFrame(dest_key)
}

#' Replicate Elements of Vectors or Lists into H2O
#'
#' \code{h2o.rep} performs just as \code{rep} does. It replicates the values in
#' \code{x} in the H2O backend.
#'
#' @param x a vector (of any mode including a list) or a factor
#' @param length.out non negative integer. The desired length of the output
#'        vector.
#' @return Creates a Frame vector of the same type as x
#' @export
h2o.rep_len <- function(x, length.out) {
  if (length.out <= 0)  NULL
  else                  .newExpr("rep_len", x, length.out)
}

#' Inserting Missing Values to an H2O DataFrame
#'
#' *This is primarily used for testing*. Randomly replaces a user-specified fraction of
#' entries in a H2O dataset with missing values.
#'
#' @param data An H2O Frame object representing the dataset.
#' @param fraction A number between 0 and 1 indicating the fraction of entries
#'        to replace with missing.
#' @param seed A random number used to select which entries to replace with
#'        missing values. Default of \code{seed = -1} will automatically
#'        generate a seed in H2O.
#' @section WARNING: This will modify the original dataset. Unless this is intended,
#' this function should only be called on a subset of the original.
#' @examples
#' \donttest{
#' library(h2o)
#' h2o.init()
#' irisPath <- system.file("extdata", "iris.csv", package = "h2o")
#' iris.hex <- h2o.importFile(path = irisPath)
#' summary(iris.hex)
#' irismiss.hex <- h2o.insertMissingValues(iris.hex, fraction = 0.25)
#' head(irismiss.hex)
#' summary(irismiss.hex)
#' }
#' @export
h2o.insertMissingValues <- function(data, fraction=0.1, seed=-1) {
  parms = list()
  parms$dataset <- h2o.getId(data) # Eager force evaluation
  parms$fraction <- fraction
  if( !missing(seed) )
    parms$seed <- seed
  json <- .h2o.__remoteSend(method = "POST", page = 'MissingInserter', .params = parms)
  .h2o.__waitOnJob(json$key$name)
  .flush.data(data)  # Flush cache and return data
}

#' Split an H2O Data Set
#'
#' Split an existing H2O data set according to user-specified ratios.
#'
#' @param data An H2O Frame object representing the dataste to split.
#' @param ratios A numeric value or array indicating the ratio of total rows
#'        contained in each split. Must total up to less than 1.
#' @param destination_frames An array of frame IDs equal to the number of ratios
#'        specified plus one.
#' @param seed Random seed.
#' @examples
#' \donttest{
#' library(h2o)
#' h2o.init()
#' irisPath = system.file("extdata", "iris.csv", package = "h2o")
#' iris.hex = h2o.importFile(path = irisPath)
#' iris.split = h2o.splitFrame(iris.hex, ratios = c(0.2, 0.5))
#' head(iris.split[[1]])
#' summary(iris.split[[1]])
#' }
#' @export
<<<<<<< HEAD
h2o.splitFrame <- function(data, ratios = 0.75, destination_frames) {
  params <- list()
  params$dataset <- h2o.getId(data)
  params$ratios <- .collapse(ratios)
  if (!missing(destination_frames))
    params$destination_frames <- .collapse.char(destination_frames)
=======
h2o.splitFrame <- function(data, ratios = 0.75, destination_frames, seed = -1) {
  chk.Frame(data)
>>>>>>> 7e9457a9

  if (! is.numeric(ratios)) stop("ratios must be of type numeric")
  if (length(ratios) < 1) stop("ratios must have length of at least 1")

  if (! missing(destination_frames)) {
    if (! is.character(destination_frames)) stop("destination_frames must be of type character")
    if ((length(ratios) + 1) != length(destination_frames)) {
      stop("The number of provided destination_frames must be one more than the number of provided ratios")
    }
  }

  if (! is.numeric(seed)) stop("seed must be an integer")

  num_slices = length(ratios) + 1
  boundaries = numeric(length(ratios))

  i = 1
  last_boundary = 0
  while (i < num_slices) {
    ratio = ratios[i]
    if (ratio < 0) {
      stop("Ratio must be greater than 0")
    }

    boundary = last_boundary + ratio
    if (boundary >= 1) {
      stop("Ratios must add up to less than 1.0")
    }

    boundaries[i] = boundary
    last_boundary = boundary

    i = i + 1
  }

  splits = list()
  tmp_runif = h2o.runif(data, seed)

  i = 1
  while (i <= num_slices) {
    if (i == 1) {
      # lower_boundary is 0.0
      upper_boundary = boundaries[i]
      tmp_slice = data[tmp_runif <= upper_boundary,]
    } else if (i == num_slices) {
      lower_boundary = boundaries[i-1]
      # upper_boundary is 1.0
      tmp_slice = data[tmp_runif > lower_boundary,]
    } else {
      lower_boundary = boundaries[i-1]
      upper_boundary = boundaries[i]
      tmp_slice = data[((tmp_runif > lower_boundary) & (tmp_runif <= upper_boundary)),]
    }

    if (missing(destination_frames)) {
      splits = c(splits, tmp_slice)
    } else {
      destination_frame_id = destination_frames[i]
      tmp_slice2 = h2o.assign(tmp_slice, destination_frame_id)
      splits = c(splits, tmp_slice2)
    }

    i = i + 1
  }

  return(splits)
}

#'
#' Filter NA Columns
#'
#' @param data A dataset to filter on.
#' @param frac The threshold of NAs to allow per column (columns >= this threshold are filtered)
#' @export
h2o.filterNACols <- function(data, frac=0.2) {
  (as.data.frame(.newExpr("filterNACols", data, frac)) + 1)[,1]  # 0 to 1 based index
}

#' Cross Tabulation and Table Creation in H2O
#'
#' Uses the cross-classifying factors to build a table of counts at each combination of factor levels.
#'
#' @param x An H2O Frame object with at most two columns.
#' @param y An H2O Frame similar to x, or \code{NULL}.
#' @return Returns a tabulated Frame object.
#' @examples
#' \donttest{
#' library(h2o)
#' h2o.init()
#' prosPath <- system.file("extdata", "prostate.csv", package="h2o")
#' prostate.hex <- h2o.uploadFile(path = prosPath, destination_frame = "prostate.hex")
#' summary(prostate.hex)
#'
#' # Counts of the ages of all patients
#' head(h2o.table(prostate.hex[,3]))
#' h2o.table(prostate.hex[,3])
#'
#' # Two-way table of ages (rows) and race (cols) of all patients
#' head(h2o.table(prostate.hex[,c(3,4)]))
#' h2o.table(prostate.hex[,c(3,4)])
#' }
#' @export
h2o.table <- function(x, y = NULL) {
  chk.Frame(x)
  if( !is.null(y) ) chk.Frame(y)
  if( is.null(y) ) .newExpr("table",x) else .newExpr("table",x,y)
}

#' @rdname h2o.table
#' @export
table.Frame <- h2o.table

#' H2O Median
#'
#' Compute the median of a Frame.
#'
#' @param x An H2O Frame object.
#' @param na.rm a logical, indicating whether na's are omitted.
#' @examples
#' \donttest{
#' h2o.init()
#' prosPath <- system.file("extdata", "prostate.csv", package="h2o")
#' prostate.hex <- h2o.uploadFile(path = prosPath, destination_frame = "prostate.hex")
#' }
#' @export
h2o.median <- function(x, na.rm = TRUE) .eval.scalar(.newExpr("median",x,na.rm))

#' @rdname h2o.median
median.Frame <- h2o.median

#' Cut H2O Numeric Data to Factor
#'
#' Divides the range of the H2O data into intervals and codes the values according to which interval they fall in. The
#' leftmost interval corresponds to the level one, the next is level two, etc.
#'
#' @param x An H2O Frame object with numeric columns.
#' @param breaks A numeric vector of two or more unique cut points.
#' @param labels Labels for the levels of the resulting category. By default, labels are constructed sing "(a,b]"
#'        interval notation.
#' @param include.lowest \code{Logical}, indicationg if an 'x[i]' equal to the lowest (or highest, for \code{right =
#'        FALSE} 'breaks' value should be included
#' @param right /code{Logical}, indicating if the intervals should be closed on the right (opened on the left) or vice
#'        versa.
#' @param dig.lab Integer which is used when labels are not given, determines the number of digits used in formatting
#'        the break numbers.
#' @param ... Further arguments passed to or from other methods.
#' @return Returns an H2O Frame object containing the factored data with intervals as levels.
#' @examples
#' \donttest{
#' library(h2o)
#' h2o.init()
#' irisPath <- system.file("extdata", "iris_wheader.csv", package="h2o")
#' iris.hex <- h2o.uploadFile(path = irisPath, destination_frame = "iris.hex")
#' summary(iris.hex)
#'
#' # Cut sepal length column into intervals determined by min/max/quantiles
#' sepal_len.cut = cut(iris.hex$sepal_len, c(4.2, 4.8, 5.8, 6, 8))
#' head(sepal_len.cut)
#' summary(sepal_len.cut)
#' }
#' @export
h2o.cut <- function(x, breaks, labels = NULL, include.lowest = FALSE, right = TRUE, dig.lab = 3, ...) {
  if (!is.numeric(breaks) || length(breaks) == 0L || !all(is.finite(breaks)))
    stop("`breaks` must be a numeric vector")
  .newExpr("cut", chk.Frame(x), breaks, labels, include.lowest, right, dig.lab)
}

#' @rdname h2o.cut
#' @export
cut.Frame <- h2o.cut

# `match` or %in% for Frame
#' Value Matching in H2O
#'
#' \code{match} and \code{\%in\%} return values similar to the base R generic
#' functions.
#'
#' @param x a categorical vector from an H2O Frame object with
#'        values to be matched.
#' @param table an R object to match \code{x} against.
#' @param nomatch the value to be returned in the case when no match is found.
#' @param incomparables a vector of calues that cannot be matched. Any value in
#'        \code{x} matching a value in this vector is assigned the
#'        \code{nomatch} value.
#' @seealso \code{\link[base]{match}} for base R implementation.
#' @examples
#' \donttest{
#' h2o.init()
#' hex <- as.h2o(iris)
#' h2o.match(hex[,5], c("setosa", "versicolor"))
#' }
#' @export
h2o.match <- function(x, table, nomatch = 0, incomparables = NULL) {
  if( !is.Frame(table) && length(table)==1 && is.character(table) ) table <- .quote(table)
  .newExpr("match", chk.Frame(x), table, nomatch, incomparables)
}

#' @rdname h2o.match
#' @export
match.Frame <- h2o.match

# %in% method
#' @rdname h2o.match
#' @export
`%in%` <- function(x,table) {
  if( is.Frame(x) ) h2o.match(x,table,nomatch=0)
  else base::`%in%`(x,table)
}

#' Remove Rows With NAs
#'
#' @rdname na.omit
#' @param object Frame object
#' @param ... Ignored
#' @export
na.omit.Frame <- function(object, ...) .newExpr("na.omit", object)

#' Compute DCT of an H2O Frame
#'
#' Compute the Discrete Cosine Transform of every row in the Frame
#'
#' @param data An H2O Frame object representing the dataset to transform
#' @param destination_frame A frame ID for the result
#' @param dimensions An array containing the 3 integer values for height, width, depth of each sample.
#'        The product of HxWxD must total up to less than the number of columns.
#'        For 1D, use c(L,1,1), for 2D, use C(N,M,1).
#' @param inverse Whether to perform the inverse transform
#' @examples
#' \donttest{
#'   library(h2o)
#'   h2o.init()
#'   df <- h2o.createFrame(rows = 1000, cols = 8*16*24,
#'                         categorical_fraction = 0, integer_fraction = 0, missing_fraction = 0)
#'   df1 <- h2o.dct(data=df, dimensions=c(8*16*24,1,1))
#'   df2 <- h2o.dct(data=df1,dimensions=c(8*16*24,1,1),inverse=TRUE)
#'   max(abs(df1-df2))
#'
#'   df1 <- h2o.dct(data=df, dimensions=c(8*16,24,1))
#'   df2 <- h2o.dct(data=df1,dimensions=c(8*16,24,1),inverse=TRUE)
#'   max(abs(df1-df2))
#'
#'   df1 <- h2o.dct(data=df, dimensions=c(8,16,24))
#'   df2 <- h2o.dct(data=df1,dimensions=c(8,16,24),inverse=TRUE)
#'   max(abs(df1-df2))
#' }
#' @export
h2o.dct <- function(data, destination_frame, dimensions, inverse=FALSE) {
  if(!is.logical(inverse)) stop("inverse must be a boolean value")
  params <- list()
  params$dataset <- h2o.getId(data)
  params$dimensions <- .collapse(dimensions)
  if (!missing(destination_frame))
    params$destination_frame <- destination_frame
  params$inverse <- inverse

  res <- .h2o.__remoteSend(method="POST", h2oRestApiVersion = 99, "DCTTransformer", .params = params)
  job_key <- res$key$name
  .h2o.__waitOnJob(job_key)
  h2o.getFrame(res$destination_frame$name)
}

#-----------------------------------------------------------------------------------------------------------------------
# Time & Date
#-----------------------------------------------------------------------------------------------------------------------

#' Convert Milliseconds to Years in H2O Datasets
#'
#' Convert the entries of a Frame object from milliseconds to years, indexed
#' starting from 1900.
#'
# is this still true?
#' This method calls the function of the MutableDateTime class in Java.
#' @param x An H2O Frame object.
#' @return A Frame object containig the entries of \code{x} converted to years
#'         starting from 1900, e.g. 69 corresponds to the year 1969.
#' @seealso \code{\link{h2o.month}}
#' @export
h2o.year <- function(x) .newExpr("-",.newExpr("year", chk.Frame(x)),1900)

#' Convert Milliseconds to Months in H2O Datasets
#'
#' Converts the entries of a Frame object from milliseconds to months (on a 1 to
#' 12 scale).
#'
#' @param x An H2O Frame object.
#' @return A Frame object containing the entries of \code{x} converted to months of
#'         the year.
#' @seealso \code{\link{h2o.year}}
#' @export
h2o.month <- function(x) .newExpr("month", chk.Frame(x))

#' Convert Milliseconds to Week of Week Year in H2O Datasets
#'
#' Converts the entries of a Frame object from milliseconds to weeks of the week
#' year (starting from 1).
#'
#' @param x An H2O Frame object.
#' @return A Frame object containing the entries of \code{x} converted to weeks of
#'         the week year.
#' @seealso \code{\link{h2o.month}}
#' @export
h2o.week <- function(x) .newExpr("week", chk.Frame(x))

#' Convert Milliseconds to Day of Month in H2O Datasets
#'
#' Converts the entries of a Frame object from milliseconds to days of the month
#' (on a 1 to 31 scale).
#'
#' @param x An H2O Frame object.
#' @return A Frame object containing the entries of \code{x} converted to days of
#'         the month.
#' @seealso \code{\link{h2o.month}}
#' @export
h2o.day <- function(x) .newExpr("day", chk.Frame(x))

#' Convert Milliseconds to Day of Week in H2O Datasets
#'
#' Converts the entries of a Frame object from milliseconds to days of the week
#' (on a 0 to 6 scale).
#'
#' @param x An H2O Frame object.
#' @return A Frame object containing the entries of \code{x} converted to days of
#'         the week.
#' @seealso \code{\link{h2o.day}, \link{h2o.month}}
#' @export
h2o.dayOfWeek <- function(x) .newExpr("dayOfWeek", chk.Frame(x))

#' Convert Milliseconds to Hour of Day in H2O Datasets
#'
#' Converts the entries of a Frame object from milliseconds to hours of the day
#' (on a 0 to 23 scale).
#'
#' @param x An H2O Frame object.
#' @return A Frame object containing the entries of \code{x} converted to hours of
#'         the day.
#' @seealso \code{\link{h2o.day}}
#' @export
h2o.hour <- function(x) .newExpr("hour", chk.Frame(x))

#' @rdname h2o.year
#' @export
year <- function(x) UseMethod('year', x)
#' @rdname h2o.year
#' @export
year.Frame <- h2o.year

#' @rdname h2o.month
#' @export
month <- function(x) UseMethod('month', x)
#' @rdname h2o.month
#' @export
month.Frame <- h2o.month

#' @rdname h2o.week
#' @export
week <- function(x) UseMethod('week', x)
#' @rdname h2o.week
#' @export
week.Frame <- h2o.week

#' @rdname h2o.day
#' @export
day <- function(x) UseMethod('day', x)
#' @rdname h2o.day
#' @export
day.Frame <- h2o.day

#' @rdname h2o.dayOfWeek
#' @export
dayOfWeek <- function(x) UseMethod('dayOfWeek', x)
#' @rdname h2o.dayOfWeek
#' @export
dayOfWeek.Frame <- h2o.dayOfWeek

#' @rdname h2o.hour
#' @export
hour <- function(x) UseMethod('hour', x)
#' @rdname h2o.hour
#' @export
hour.Frame <- h2o.hour

#' @export
as.Date.Frame <- function(x, format, ...) {
  if(!is.character(format)) stop("format must be a string")
  .newExpr("as.Date", chk.Frame(x), .quote(format), ...)
}

#' Set the Time Zone on the H2O Cloud
#'
#' @param tz The desired timezone.
#' @export
h2o.setTimezone <- function(tz) .eval.scalar(.newExpr("setTimeZone",.quote(tz)))

#' Get the Time Zone on the H2O Cloud
#' Returns a string
#'
#' @export
h2o.getTimezone <- function() .eval.scalar(.newExpr("getTimeZone"))

#' List all of the Time Zones Acceptable by the H2O Cloud.
#'
#' @export
h2o.listTimezones <- function() .fetch.data(.newExpr("listTimeZones"),1000L)

#' Produce a Vector of Random Uniform Numbers
#'
#' Creates a vector of random uniform numbers equal in length to the length of the specified H2O
#' dataset.
#'
#' @param x An H2O Frame object.
#' @param seed A random seed used to generate draws from the uniform distribution.
#' @return A vector of random, uniformly distributed numbers. The elements are between 0 and 1.
#' @examples
#' \donttest{
#' library(h2o)
#' h2o.init()
#' prosPath = system.file("extdata", "prostate.csv", package="h2o")
#' prostate.hex = h2o.importFile(path = prosPath, destination_frame = "prostate.hex")
#' s = h2o.runif(prostate.hex)
#' summary(s)
#'
#' prostate.train = prostate.hex[s <= 0.8,]
#' prostate.train = h2o.assign(prostate.train, "prostate.train")
#' prostate.test = prostate.hex[s > 0.8,]
#' prostate.test = h2o.assign(prostate.test, "prostate.test")
#' nrow(prostate.train) + nrow(prostate.test)
#' }
#' @export
h2o.runif <- function(x, seed = -1) {
  if (!is.numeric(seed) || length(seed) != 1L || !is.finite(seed)) stop("`seed` must be an integer >= 0")
  if (seed == -1) seed <- floor(runif(1,1,.Machine$integer.max*100))
  .newExpr("h2o.runif", chk.Frame(x), seed)
}

#' Check Frame columns for factors
#'
#' Determines if any column of an H2O Frame object contains categorical data.
#'
#' @name h2o.anyFactor
#' @param x An \code{Frame} object.
#' @return Returns a logical value indicating whether any of the columns in \code{x} are factors.
#' @examples
#' \donttest{
#' library(h2o)
#' h2o.init()
#' irisPath <- system.file("extdata", "iris_wheader.csv", package="h2o")
#' iris.hex <- h2o.importFile(path = irisPath)
#' h2o.anyFactor(iris.hex)
#' }
#' @export
h2o.anyFactor <- function(x) .newExpr("any.factor", chk.Frame(x))

#-----------------------------------------------------------------------------------------------------------------------
# Overloaded Base R Methods
#-----------------------------------------------------------------------------------------------------------------------

#-----------------------------------------------------------------------------------------------------------------------
# Slicing
#-----------------------------------------------------------------------------------------------------------------------

# Convert to Currents number-list syntax
.num.list <- function(nl) paste0('[',paste0(nl,collapse=" "),']')

# Convert to Currents string-list syntax
.quote <- function(x) paste0('"',x,'"')
.str.list <- function(sl) paste0('[',paste0('"',sl,'"',collapse=" "),']')

# Convert a row or column selector to zero-based numbering and return a string
.row.col.selector <- function( sel, raw_sel=NULL, envir=NULL ) {
  if( !is.symbol(sel) && is.language(sel) && sel[[1]] == ":" ) {
    sub <- if( eval(sel[[2]], envir=envir) < 0 ) 0 else 1L
    s <- paste0( "[", eval(sel[[2]], envir=envir) - sub, ":", abs(eval(sel[[3]], envir=envir) - eval(sel[[2]], envir=envir))+1L, "]")
    return( s )
  }
  sel <- if( !is.null(raw_sel) ) raw_sel else eval(sel)
  if( is.numeric(sel) ) { # number list for column selection; zero based
    sel2 <- lapply(sel,function(x) if( x==0 ) stop("Cannot select row or column 0") else if( x > 0 ) x-1 else x)
    .num.list(sel2)
  } else {
    if( is.null(sel) ) "[]" # Empty selector
    else as.character(sel)
  }
}

#' Extract or Replace Parts of an H2O Frame Object
#'
#' Operators to extract or replace parts of Frame objects.
#'
#' @name Frame-Extract
NULL

#' @aliases [,Frame-method
#' @rdname Frame-Extract
#' @param data object from which to extract element(s) or in which to replace element(s).
#' @param row index specifying row element(s) to extract or replace. Indices are numeric or
#'        character vectors or empty (missing) or will be matched to the names.
#' @param col index specifying column element(s) to extract or replace.
#' @param drop Unused
#' @export
`[.Frame` <- function(data,row,col,drop=TRUE) {
  chk.Frame(data)

  # This function is called with a huge variety of argument styles
  # Here's the breakdown:
  #   Style          Type #args  Description
  # df[]           - na na 2    both missing, identity with df
  # df["colname"]  - c  na 2    single column by name, df$colname
  # df[3]          - X  na 2    if ncol > 1 then column else row
  # df[,]          - na na 3    both missing, identity with df
  # df[2,]         - r  na 3    constant row, all cols
  # df[1:150,]     - r  na 3    selection of rows, all cols
  # df[,3]         - na c  3    constant column
  # df[,1:10]      - na c  3    selection of columns
  # df[,"colname"] - na c  3    single column by name
  # df[2,"colname"]- r  c  3    row slice and column-by-name
  # df[2,3]        - r  c  3    single element
  # df[1:150,1:10] - r  c  3    rectangular slice
  # df[a<b,]       - f  na 3    boolean row slice
  # df[a<b,c]      - f  c  3    boolean row slice
  is1by1 <- !missing(col) && !missing(row) && !is.Frame(row) && length(col) == 1 && length(row) == 1
  if( nargs() == 2 &&   # Only row, no column; nargs==2 distinguishes "df[2,]" (row==2) from "df[2]" (col==2)
      # is.char tells cars["cylinders"], or if there are multiple columns.
      # Single column with numeric selector is row: car$cylinders[100]
      (is.character(row) || ncol(data) > 1) ) {
    # Row is really column: cars[3] or cars["cylinders"] or cars$cylinders
    col <- row
    row <- NA
  }
  if( !missing(col) ) {     # Have a column selector?
    if( is.logical(col) ) { # Columns by boolean choice
      col <- which(col)     # Pick out all the TRUE columns by index
    } else if( is.character(col) ) {   # Columns by name
      idx <- match(col,colnames(data)) # Match on name
      if( any(is.na(idx)) ) stop(paste0("No column '",col,"' found in ",paste(colnames(data),collapse=",")))
      col <- idx
    }
    idx <- .row.col.selector(col,envir=parent.frame()) # Generic R expression
    data <- .newExpr("cols",data,idx) # Column selector
  }
  # Have a row selector?
  if( !missing(row) && (is.Frame(row) || !is.na(row)) ) {
    if( !is.Frame(row) )    # Generic R expression
      row <- .row.col.selector(substitute(row), row,envir=parent.frame())
    data <- .newExpr("rows",data,row) # Row selector
  }
  if( is1by1 ) .fetch.data(data,1L)[[1]]
  else         data
}

#' @rdname Frame-Extract
#' @param x An H2O Frame
#' @param name a literal character string or a name (possibly backtick quoted).
#' @export
`$.Frame` <- function(x, name) { x[[name, exact = FALSE]] }

#' @rdname Frame-Extract
#' @param i index
#' @param exact controls possible partial matching of \code{[[} when extracting
#'              a character
#' @export
`[[.Frame` <- function(x, i, exact = TRUE) {
  if( missing(i) )  return(x)
  if( length(i) > 1L )  stop("`[[` can only select one column")
  if( is.character(i)) {
    if( exact )  i <-  match(i, colnames(x))
    else         i <- pmatch(i, colnames(x))
  }
  if( is.na(i) ) NULL
  else           x[,i]
}

#' S3 Group Generic Functions for H2O
#'
#' Methods for group generic functions and H2O objects.
#'
#' @rdname Frame
#' @param e1 object
#' @param e2 object
#' @export
Ops.Frame <- function(e1,e2)
  .newExpr(.Generic,
           if( is.character(e1) ) .quote(e1) else e1,
           if( is.character(e2) ) .quote(e2) else e2)

#' @rdname Frame
#' @param x object
#' @export
Math.Frame <- function(x) .newExpr(.Generic,x)

#' @rdname Frame
#' @param y object
#' @export
Math.Frame <- function(x,y) .newExpr(.Generic,x,y)

#' @rdname Frame
#' @param ... Further arguments passed to or from other methods.
#' @export
Math.Frame <- function(x,...) .newExprList(.Generic,list(x,...))

#' @rdname Frame
#' @param na.rm logical. whether or not missing values should be removed
#' @export
Summary.Frame <- function(x,...,na.rm) {
  if( na.rm ) stop("na.rm versions not impl")
  # Eagerly evaluation, to produce a scalar
  res <- .eval.scalar(.newExprList(.Generic,list(x,...)))
  if( .Generic=="all" ) as.logical(res) else res
}


#' @rdname Frame
#' @export
`!.Frame` <- function(x) .newExpr("!!",x)

#' @rdname Frame
#' @export
is.na.Frame <- function(x) .newExpr("is.na", x)

#' @rdname Frame
#' @export
t.Frame <- function(x) .newExpr("t",x)

#' @rdname Frame
#' @export
log <- function(x, ...) {
  if( !is.Frame(x) ) .Primitive("log")(x)
  else .newExpr("log",x)
}

#' @rdname Frame
#' @export
trunc <- function(x, ...) {
  if( !is.Frame(x) ) .Primitive("trunc")(x)
  else .newExpr("trunc",x)
}

#' @rdname Frame
#' @export
`%*%` <- function(x, y) {
  if( !is.Frame(x) ) .Primitive("%*%")(x,y)
  else .newExpr("x",x,y)
}

#' Returns the Dimensions of an H2O Frame
#'
#' Returns the number of rows and columns for a Frame object.
#'
#' @param x An H2O Frame object.
#' @seealso \code{\link[base]{dim}} for the base R method.
#' @examples
#' \donttest{
#' h2o.init()
#' iris.hex <- as.h2o(iris)
#' dim(iris.hex)
#' }
#' @export
dim.Frame <- function(x) { .eval.frame(x); c(attr(x, "nrow"), attr(x,"ncol")) }

#' @rdname Frame
#' @export
nrow.Frame <- function(x) attr(.eval.frame(x), "nrow")

#' @rdname Frame
#' @export
ncol.Frame <- function(x) attr(.eval.frame(x), "ncol")

#' Column names of an H2O Frame
#' @param x A Frame
#' @export
dimnames.Frame <- function(x) .Primitive("dimnames")(.fetch.data(x,1L))

#' Column names of an H2O Frame
#' @param x A Frame
#' @export
names.Frame <- function(x) .Primitive("names")(.fetch.data(x,1L))

#' Returns the column names of a Frame
#'
#' @param x An H2O Frame object.
#' @param do.NULL logical. If FALSE and names are NULL, names are created.
#' @param prefix for created names.
#' @export
colnames <- function(x, do.NULL=TRUE, prefix = "col") {
  if( !is.Frame(x) ) return(base::colnames(x,do.NULL,prefix))
  return(names.Frame(x))
}

#' @rdname Frame
#' @export
length.Frame <- function(x) attr(.eval.frame(x),"ncol")

#' @rdname Frame
#' @export
h2o.length <- length.Frame

#'
#' Return the levels from the column requested column.
#'
#' @param x An H2O Frame object.
#' @param i The index of the column whose domain is to be returned.
#' @seealso \code{\link[base]{levels}} for the base R method.
#' @examples
#' \donttest{
#' iris.hex <- as.h2o(iris)
#' h2o.levels(iris.hex, 5)  # returns "setosa"     "versicolor" "virginica"
#' }
#' @export
h2o.levels <- function(x, i) {
  df <- .fetch.data(x,1L)
  if( missing(i) ) levels(df)
  else levels(df[i])
}

#'
#' Set Levels of H2O Factor Column
#'
#' Works on a single categorical vector. New domains must be aligned with the old domains.
#' This call has SIDE EFFECTS and mutates the column in place (does not make a copy).
#'
#' @param x A single categorical column.
#' @param levels A character vector specifying the new levels. The number of new levels must match the number of old levels.
#' @export
h2o.setLevels <- function(x, levels) .newExpr("setDomain", chk.Frame(x), levels)


#'
#' Return the Head or Tail of an H2O Dataset.
#'
#' Returns the first or last rows of an H2O Frame object.
#'
#' @name h2o.head
#' @param x An H2O Frame object.
#' @param n (Optional) A single integer. If positive, number of rows in x to return. If negative, all but the n first/last number of rows in x.
#' @param ... Further arguments passed to or from other methods.
#' @return A Frame containing the first or last n rows of an H2O Frame object.
#' @examples
#' \donttest{
#' library(h2o)
#' h2o.init(ip = "localhost", port = 54321, startH2O = TRUE)
#' ausPath <- system.file("extdata", "australia.csv", package="h2o")
#' australia.hex <- h2o.uploadFile(path = ausPath)
#' head(australia.hex, 10)
#' tail(australia.hex, 10)
#' }
#' @export
h2o.head <- function(x, ..., n=6L) {
  stopifnot(length(n) == 1L)
  n <- if (n < 0L) max(nrow(x) + n, 0L)
       else        min(n, nrow(x))
  if( n >= 0L && n <= 1000L ) # Short version, just report the cached internal DF
    head(.fetch.data(x,n),n)
  else # Long version, fetch all asked for "the hard way"
    as.data.frame(.newExpr("rows",x,paste0("[0:",n,"]")))
}

#' @rdname h2o.head
#' @export
head.Frame <- h2o.head

#' @rdname h2o.head
#' @export
h2o.tail <- function(x, ..., n=6L) {
  endidx <- nrow(x)
  n <- ifelse(n < 0L, max(endidx + n, 0L), min(n, endidx))
  if( n==0L ) head(x,n=0L)
  else {
    startidx <- max(1L, endidx - n + 1)
    as.data.frame(.newExpr("rows",x,paste0("[",startidx-1,":",(endidx-startidx+1),"]")))
  }
}

#' @rdname h2o.head
#' @export
tail.Frame <- h2o.tail

#' Check if factor
#'
#' @rdname is.factor
#' @param x An H2O Frame object
#' @export
is.factor <- function(x) {
  # Eager evaluate and use the cached result to return a scalar
  if( is.Frame(x) ) {
    x <- .fetch.data(x,1L)
    if( ncol(x)==1L ) x <- x[,1]
  }
  base::is.factor(x)
}

#' Check if numeric
#'
#' @rdname is.numeric
#' @param x An H2O Frame object
#' @export
is.numeric <- function(x) {
  if( !is.Frame(x) ) .Primitive("is.numeric")(x)
<<<<<<< HEAD
  else .fetch.data(.newExpr("is.numeric",x),1L)
=======
  else .eval.scalar(.newExpr("is.numeric",x))
>>>>>>> 7e9457a9
}

#' Print An H2O Frame
#'
#' @param x An H2O Frame object
#' @param ... Further arguments to be passed from or to other methods.
#' @export
print.Frame <- function(x, ...) { print(head(x)) }

#' Display the structure of an H2O Frame object
#'
#' @param object An H2O Frame.
#' @param ... Further arguments to be passed from or to other methods.
#' @param cols Print the per-column str for the Frame
#' @export
str.Frame <- function(object, ..., cols=FALSE) {
  if (length(l <- list(...)) && any("give.length" == names(l)))
    invisible(NextMethod("str", ...))
  else if( !cols ) invisible(NextMethod("str", give.length = FALSE, ...))

  if( cols ) {
    nc <- ncol(object)
    nr <- nrow(object)
    cc <- colnames(object)
    width <- max(nchar(cc))
    df <- head(.fetch.data(object,10L),10L)

    # header statement
    cat("\nFrame '", attr(object, "id"), "':\t", nr, " obs. of  ", nc, " variable(s)", "\n", sep = "")
    l <- list()
    for( i in 1:nc ) {
      cat("$ ", cc[i], rep(' ', width - max(na.omit(c(0,nchar(cc[i]))))), ": ", sep="")
      first.10.rows <- df[,i]
      if( is.factor(first.10.rows) ) {
        lvls <- levels(first.10.rows)
        nl <- length(lvls)
        lvls.print <- lvls[1L:min(nl,2L)]
        cat("Factor w/ ", nl, " level(s) ", paste(lvls.print, collapse='","'), "\",..: ", sep="")
        cat(paste(match(first.10.rows, lvls), collapse=" "), " ...\n", sep="")
      } else
        cat("num ", paste(first.10.rows, collapse=' '), if( nr > 10L ) " ...", "\n", sep="")
    }
  }
}

#' @rdname Frame-Extract
#' @export
`$.Frame` <- function(x, name) { x[[name, exact = FALSE]] }

#' @rdname Frame-Extract
#' @export
`[[.Frame` <- function(x, i, exact = TRUE) {
  if( missing(i) )  return(x)
  if( length(i) > 1L )  stop("`[[` can only select one column")
  if( is.character(i)) {
    if( exact )  i <-  match(i, colnames(x))
    else         i <- pmatch(i, colnames(x))
  }
  if( is.na(i) ) NULL
  else           x[,i]
}


#-----------------------------------------------------------------------------------------------------------------------
# Assignment Operations: [<-, $<-, [[<-, colnames<-, names<-
#-----------------------------------------------------------------------------------------------------------------------
#' @rdname Frame-Extract
#' @param ... Further arguments passed to or from other methods.
#' @param value To be assigned
#' @export
`[<-.Frame` <- function(data,row,col,...,value) {
  chk.Frame(data)
  allRow <- missing(row)
  allCol <- missing(col)
  if( !allCol && is.na(col) ) col <- as.list(match.call())$col

  # Named column assignment; the column name was passed in as "row"
  # fr["baz"] <- qux
  # fr$ baz   <- qux
  if( !allRow && is.character(row) && allCol ) {
    allRow <- TRUE
    allCol <- FALSE
    col <- row
  }

  if(!allRow && !is.numeric(row))
    stop("`row` must be missing or a numeric vector")
  if(!allCol && !is.numeric(col) && !is.character(col))
    stop("`col` must be missing or a numeric or character vector")
  if( !is.null(value) && !is.Frame(value) ) {
    if( is.na(value) ) value <- NA_integer_  # pick an NA... any NA (the damned numeric one will do)
    else if( !is.numeric(value) && !is.character(value) )
      stop("`value` can only be an H2O Frame object or a numeric or character vector")
  }

  # Row arg is missing, means "all the rows"
  if(allRow) rows <- paste0("[]") # Shortcut for "all rows"
  else       rows <- .row.col.selector(substitute(row), row,envir=parent.frame())

  name <- NA
  if( allCol ) {   # Col arg is missing, means "all the cols"
    cols <- paste0("[]") # Shortcut for "all cols"
  } else {
    if( is.character(col) ) {
      idx <- match(col, colnames(data))
      if( any(is.na(idx)) ) { # Any unknown names?
        if( length(col) > 1 ) stop("unknown column names")
        else { idx <- ncol(data)+1; name <- col } # Append 1 unknown column
      }
    } else idx <- col
    if( is.null(value) ) return(`[.Frame`(data,row=-idx)) # Assign a null: delete by selecting inverse columns
    if( idx==ncol(data)+1 && is.na(name) ) name <- paste0("C",idx)
    cols <- .row.col.selector(idx, envir=parent.frame())
  }

  if( is.character(value) ) value <- .quote(value)
  # Set col name and return updated frame
  if( is.na(name) ) .newExpr(":=", data, value, cols, rows)
  else              .newExpr("append", data, value, .quote(name)) 
}

#' @rdname Frame-Extract
#' @export
`$<-.Frame`  <- function(data, name, value) `[<-.Frame`(data,row=name,value=value)

#' @rdname Frame-Extract
#' @export
`[[<-.Frame` <- function(data, name, value) `[<-.Frame`(data,row=name,value=chk.Frame(value))

#' @rdname Frame
#' @param value To be assigned
#' @export
`names<-.Frame` <- function(x, value) {
  .newExpr("colnames=", x, paste0("[0:",ncol(x),"]"), .str.list(value))
}

#' @rdname Frame
#' @export
`colnames<-` <- function(x, value) {
  if( !is.Frame(x) ) return(base::`colnames<-`(x,value))
  return(`names<-.Frame`(x,if( is.Frame(value) ) colnames(value) else value))
}

#'
#' Quantiles of H2O Frames.
#'
#' Obtain and display quantiles for H2O parsed data.
#'
#' \code{quantile.Frame}, a method for the \code{\link{quantile}} generic. Obtain and return quantiles for
#' an \code{Frame} object.
#'
#' @name h2o.quantile
#' @param x An \code{Frame} object with a single numeric column.
#' @param probs Numeric vector of probabilities with values in [0,1].
#' @param combine_method How to combine quantiles for even sample sizes. Default is to do linear interpolation.
#'                       E.g., If method is "lo", then it will take the lo value of the quantile. Abbreviations for average, low, and high are acceptable (avg, lo, hi).
#' @param ... Further arguments passed to or from other methods.
#' @return A vector describing the percentiles at the given cutoffs for the \code{Frame} object.
#' @examples
#' \donttest{
#' # Request quantiles for an H2O parsed data set:
#' library(h2o)
#' h2o.init()
#' prosPath <- system.file("extdata", "prostate.csv", package="h2o")
#' prostate.hex <- h2o.uploadFile(path = prosPath)
#' # Request quantiles for a subset of columns in an H2O parsed data set
#' quantile(prostate.hex[,3])
#' for(i in 1:ncol(prostate.hex))
#'    quantile(prostate.hex[,i])
#' }
#' @export
h2o.quantile <- function(x,
                     # AUTOGENERATED params
                     probs = c(0.001, 0.01, 0.1, 0.25, 0.333, 0.5, 0.667, 0.75, 0.9, 0.99, 0.999),
                     combine_method = c("interpolate", "average", "avg", "low", "high"),
                     ...)
{
  # verify input parameters
  if (!is(x, "Frame")) stop("`x` must be an H2O Frame object")
  #if(!na.rm && .h2o.__unary_op("any.na", x)) stop("missing values and NaN's not allowed if 'na.rm' is FALSE")
  if(!is.numeric(probs) || length(probs) == 0L || any(!is.finite(probs) | probs < 0 | probs > 1))
    stop("`probs` must be between 0 and 1 exclusive")

  combine_method = match.arg(combine_method)
  # match.arg converts partial string "lo"->"low", "hi"->"high" etc built in
  #           is the standard way to avoid warning: "the condition has length > 1 and only first will be used"
  #       and stops if argument wasn't found, built-in
  if (combine_method == "avg") combine_method = "average"  # 'avg'->'average' is too much for match.arg though

  #if(type != 2 && type != 7) stop("type must be either 2 (mean interpolation) or 7 (linear interpolation)")
  #if(type != 7) stop("Unimplemented: Only type 7 (linear interpolation) is supported from the console")
  res <- .newExpr("quantile", x, .num.list(probs), .quote(combine_method))
  res <- as.matrix(res)
  col <- as.numeric(res[,-1])
  names(col) <- paste0(100*res[,1], "%")
  col
}

#' @rdname h2o.quantile
#' @export
quantile.Frame <- h2o.quantile

#'
#' Summarizes the columns of a H2O data frame.
#'
#' A method for the \code{\link{summary}} generic. Summarizes the columns of an H2O data frame or subset of
#' columns and rows using vector notation (e.g. dataset[row, col])
#'
#' @name h2o.summary
#' @param object An H2O Frame object.
#' @param factors The number of factors to return in the summary. Default is the top 6.
#' @param ... Further arguments passed to or from other methods.
#' @return A table displaying the minimum, 1st quartile, median, mean, 3rd quartile and maximum for each
#' numeric column, and the levels and category counts of the levels in each categorical column.
#' @examples
#' \donttest{
#' library(h2o)
#' h2o.init()
#' prosPath = system.file("extdata", "prostate.csv", package="h2o")
#' prostate.hex = h2o.importFile(path = prosPath)
#' summary(prostate.hex)
#' summary(prostate.hex$GLEASON)
#' summary(prostate.hex[,4:6])
#' }
#' @export
h2o.summary <- function(object, factors=6L, ...) {
  SIG.DIGITS    <- 12L
  FORMAT.DIGITS <- 4L
  cnames <- colnames(object)
  missing <- list()

  # for each numeric column, collect [min,1Q,median,mean,3Q,max]
  # for each categorical column, collect the first 6 domains
  # allow for optional parameter in ... factors=N, for N domain levels. Or could be the string "all". N=6 by default.
  fr.sum <- .h2o.__remoteSend(paste0("Frames/", attr(object, "id"), "/summary"), method = "GET")$frames[[1]]
  col.sums <- fr.sum$columns
  cols <- sapply(col.sums, function(col) {
    col.sum <- col
    col.type <- col.sum$type  # enum, string, int, real, time, uuid

    # numeric column: [min,1Q,median,mean,3Q,max]
    if( col.type %in% c("real", "int") ) {
      cmin <- cmax <- cmean <- c1Q <- cmedian <- c3Q <- NaN                                              # all 6 values are NaN by default
      if( !(is.null(col.sum$mins) || length(col.sum$mins) == 0L) ) cmin <- min(col.sum$mins,na.rm=TRUE)  # set the min
      if( !(is.null(col.sum$maxs) || length(col.sum$maxs) == 0L) ) cmax <- max(col.sum$maxs,na.rm=TRUE)  # set the max
      if( !(is.null(col.sum$mean))                               ) cmean<- col.sum$mean                  # set the mean

      if( !is.null(col.sum$percentiles) ){# set the 1st quartile, median, and 3rd quartile
        c1Q     <- col.sum$percentiles[4] # p=.25 col.rest$frames[[1]]$default_percentiles ==  c(0.001, 0.01, 0.1, 0.25, 0.333, 0.5, 0.666, 0.75, 0.9, 0.99, 0.999)
        cmedian <- col.sum$percentiles[6] # p=.5
        c3Q     <- col.sum$percentiles[8] # p=.75
      }

      missing.count <- NULL
      if( !is.null(col.sum$missing_count) && col.sum$missing_count > 0L ) missing.count <- col.sum$missing_count    # set the missing count

      params <- format(signif( as.numeric( c(cmin, c1Q, cmedian, cmean, c3Q, cmax) ), SIG.DIGITS), digits=FORMAT.DIGITS)   # do some formatting for pretty printing
      result <- c(paste0("Min.   :", params[1L], "  "), paste0("1st Qu.:", params[2L], "  "),
                        paste0("Median :", params[3L], "  "), paste0("Mean   :", params[4L], "  "),
                        paste0("3rd Qu.:", params[5L], "  "), paste0("Max.   :", params[6L], "  "))

      # return summary string for this column
      if( is.null(missing.count) ) result <- result
      else                         result <- c(result, paste0("NA's   :",missing.count,"  "))

      result
    } else if( col.type == "enum" ) {
      domains <- col.sum$domain
      domain.cnts <- col.sum$histogram_bins
      if( length(domain.cnts) < length(domains) ) {
        if( length(domain.cnts) == 1 )  {   # Constant categorical column
          cnt <- domain.cnts[1]
          domain.cnts <- rep(NA, length(domains))
          domain.cnts[col.sum$data[1]+1] <- cnt
        } else
          domain.cnts <- c(domain.cnts, rep(NA, length(domains) - length(domain.cnts)))
      }
      missing.count <- 0L
      if( !is.null(col.sum$missing_count) && col.sum$missing_count > 0L ) missing.count <- col.sum$missing_count    # set the missing count
      # create a dataframe of the counts and factor levels, then sort in descending order (most frequent levels at the top)
      df.domains <- data.frame(domain=domains,cnts=domain.cnts, stringsAsFactors=FALSE)
      df.domains <- df.domains[with(df.domains, order(-cnts)),]  # sort in descending order

      # TODO: check out that NA is valid domain level in enum column... get missing and NA together here, before subsetting
      row.idx.NA <- which( df.domains[,1L] == "NA")
      if( length(row.idx.NA) != 0 ) {
        missing.count <- missing.count + df.domains[row.idx.NA,2L]  # combine the missing and NAs found here
        df.domains <- df.domains[-row.idx.NA,]  # remove the NA level
      }

      factors <- min(factors, nrow(df.domains))
      df.domains.subset <- df.domains[1L:factors,]      # subset to the top `factors` (default is 6)

      # if there are any missing levels, plonk them down here now after we've subset.
      if( !is.null(missing.count) && !is.na(missing.count) && missing.count > 0L ) df.domains.subset <- rbind( df.domains.subset, c("NA", missing.count))

      # fish out the domains
      domains <- as.character(df.domains.subset[,1L])

      # fish out the counts
      counts <- as.character(df.domains.subset[,2L])

      # compute a width for the factor levels and also one for the counts
      width <- c( max(nchar(domains),0L, na.rm = TRUE), max(nchar(counts),0L, na.rm = TRUE) )
      # construct the result
      paste0(domains,sapply(domains, function(x) {
                      x <- max(0, nchar(x), na.rm = TRUE)
                      ifelse(width[1L] == x, "", paste(rep(' ', width[1L] - x), collapse='')) }),":",
                     sapply(counts,  function(y) {
                      y <- max(0, nchar(y), na.rm = TRUE)
                      ifelse(width[2L] == y, "", paste(rep(' ', width[2L] - y), collapse='')) }), counts, " ")

    } else {
      # types are time, uuid, string ... ignore for now?
#      c(paste0(col.type, ": ignored"))
      NULL
    }
  })
  names(cols) <- cnames
  result <- NULL
  if( is.matrix(cols) && ncol(cols) == 1L ) {
    result <- as.table(as.matrix(as.data.frame(cols, stringsAsFactors=FALSE)))
  } else {
    # need to normalize the result
    max.len <- max(sapply(cols, function(col) { length(col) }))
    # here's where normalization is done
    if( is.matrix(cols) ) {
      result <- as.table(cols)
    } else {
      cols <- data.frame( lapply(cols, function(col) {
                  if( length(col) < max.len ) c(col, rep("", max.len-length(col)))  # pad out result with "" for the prettiest of pretty printing... my pretty... and your little dog TOO! MUAHAHHAHA
                  else col                                                          # no padding necessary!
                }), stringsAsFactors=FALSE)                                         # keep as strings...

      result <- as.table(as.matrix(cols))
    }
  }
  if( is.null(result) || dim(result) == 0 ) return(NULL)
  colnames(result) <- cnames
  rownames(result) <- rep("", nrow(result))
  result
}

#' @rdname h2o.summary
#' @S3method summary Frame
#' @usage \\method{summary}{Frame}(object, factors, ...)
#' @export
summary.Frame <- h2o.summary

#-----------------------------------------------------------------------------------------------------------------------
# Summary Statistics Operations
#-----------------------------------------------------------------------------------------------------------------------

#'
#' Mean of a column
#'
#' Obtain the mean of a column of a parsed H2O data object.
#'
#' @name h2o.mean
#' @param x An H2O Frame object.
#' @param ... Further arguments to be passed from or to other methods.
#' @param na.rm A logical value indicating whether \code{NA} or missing values should be stripped before the computation.
#' @seealso \code{\link[base]{mean}} for the base R implementation.
#' @examples
#' \donttest{
#' h2o.init()
#' prosPath <- system.file("extdata", "prostate.csv", package="h2o")
#' prostate.hex <- h2o.uploadFile(path = prosPath)
#' mean(prostate.hex$AGE)
#' }
#' @export
h2o.mean <- function(x, ..., na.rm=TRUE) .eval.scalar(.newExpr("mean",x,na.rm))

#' @rdname h2o.mean
#' @export
mean.Frame <- h2o.mean

#
#" Mode of a enum or int column.
#" Returns single string or int value or an array of strings and int that are tied.
# TODO: figure out funcionality/use for documentation
# h2o.mode <-
# function(x) {
#  if(!is(x, "Frame")) || nrow(x) > 1L) stop('`x` must be a Frame object')
# tabularx = invisible(table(x))
#  maxCount = max(tabularx$Count)
#  modes = tabularx$row.names[tabularx$Count == maxCount]
#  return(unlist(as.list(as.matrix(modes))))
#}

#'
#' Variance of a column.
#'
#' Obtain the variance of a column of a parsed H2O data object.
#'
#' @param x An H2O Frame object.
#' @param y \code{NULL} (default) or a column of an H2O Frame object. The default is equivalent to y = x (but more efficient).
#' @param na.rm \code{logical}. Should missing values be removed?
#' @param use An optional character string to be used in the presence of missing values. This must be one of the following strings. "everything", "all.obs", or "complete.obs".
#' @seealso \code{\link[stats]{var}} for the base R implementation. \code{\link{h2o.sd}} for standard deviation.
#' @examples
#' \donttest{
#' h2o.init()
#' prosPath <- system.file("extdata", "prostate.csv", package="h2o")
#' prostate.hex <- h2o.uploadFile(path = prosPath)
#' var(prostate.hex$AGE)
#' }
#' @export
h2o.var <- function(x, y = NULL, na.rm = FALSE, use) {
  if( na.rm ) stop("na.rm versions not impl")
  if( is.null(y) ) y <- x
  if(!missing(use)) {
    if (use %in% c("pairwise.complete.obs", "na.or.complete"))
      stop("Unimplemented : `use` may be either \"everything\", \"all.obs\", or \"complete.obs\"")
  } else
    use <- "everything"
  # Eager, mostly to match prior semantics but no real reason it need to be
  expr <- .newExpr("var",x,y,.quote(use))
  if( (nrow(x)==1L || ncol(x)==1L) ) .eval.scalar(expr)
  else .fetch.data(expr,ncol(x))
}

#' @rdname h2o.var
#' @export
var <- function(x, y = NULL, na.rm = FALSE, use)  {
  if( is.Frame(x) ) h2o.var(x,y,na.rm,use)
  else stats::var(x,y,na.rm,use)
}

#'
#' Standard Deviation of a column of data.
#'
#' Obtain the standard deviation of a column of data.
#'
#' @name h2o.sd
#' @param x An H2O Frame object.
#' @param na.rm \code{logical}. Should missing values be removed?
#' @seealso \code{\link{h2o.var}} for variance, and \code{\link[stats]{sd}} for the base R implementation.
#' @examples
#' \donttest{
#' h2o.init()
#' prosPath <- system.file("extdata", "prostate.csv", package="h2o")
#' prostate.hex <- h2o.uploadFile(path = prosPath)
#' sd(prostate.hex$AGE)
#' }
#' @export
h2o.sd <- function(x, na.rm = FALSE) {
  if( na.rm ) stop("na.rm versions not impl")
  if( ncol(x)==1L ) .eval.scalar(.newExpr("sd",x))
  else .fetch.data(.newExpr("sd",x),1L)
}

#' @rdname h2o.sd
#' @export
sd <- function(x, na.rm=FALSE) {
  if( is.Frame(x) ) h2o.sd(x)
  else stats::sd(x,na.rm)
}

#'
#' Scaling and Centering of an H2O Frame
#'
#' Centers and/or scales the columns of an H2O dataset.
#'
#' @name h2o.scale
#' @param x An H2O Frame object.
#' @param center either a \code{logical} value or numeric vector of length equal to the number of columns of x.
#' @param scale either a \code{logical} value or numeric vector of length equal to the number of columns of x.
#' @examples
#' \donttest{
#' library(h2o)
#' h2o.init()
#' irisPath <- system.file("extdata", "iris_wheader.csv", package="h2o")
#' iris.hex <- h2o.uploadFile(path = irisPath, destination_frame = "iris.hex")
#' summary(iris.hex)
#'
#' # Scale and center all the numeric columns in iris data set
#' scale(iris.hex[, 1:4])
#' }
#' @export
h2o.scale <- function(x, center = TRUE, scale = TRUE) .newExpr("scale", chk.Frame(x), center, scale)

#' @rdname h2o.scale
#' @export
scale.Frame <- h2o.scale

#-----------------------------------------------------------------------------------------------------------------------
# Casting Operations: as.data.frame, as.factor,
#-----------------------------------------------------------------------------------------------------------------------

#'
#' R data.frame -> Frame
#'
#' Import a local R data frame to the H2O cloud.
#'
#' @param x An \code{R} data frame.
#' @param destination_frame A string with the desired name for the H2O Frame.
#' @export
as.h2o <- function(x, destination_frame= "") {
  .key.validate(destination_frame)

  # TODO: Be careful, there might be a limit on how long a vector you can define in console
  if(!is.data.frame(x))
    if( length(x)==1L ) x <- data.frame(C1=x)
    else                x <- as.data.frame(x)
  types <- sapply(x, class)
  types <- gsub("integer64", "numeric", types)
  types <- gsub("integer", "numeric", types)
  types <- gsub("double", "numeric", types)
  types <- gsub("complex", "numeric", types)
  types <- gsub("logical", "enum", types)
  types <- gsub("factor", "enum", types)
  types <- gsub("character", "string", types)
  types <- gsub("Date", "Time", types)
  tmpf <- tempfile(fileext = ".csv")
  write.csv(x, file = tmpf, row.names = FALSE, na="NA_h2o")
  h2f <- h2o.uploadFile(tmpf, destination_frame = destination_frame, header = TRUE, col.types=types,
                        col.names=colnames(x, do.NULL=FALSE, prefix="C"), na.strings=rep(c("NA_h2o"),ncol(x)))
  file.remove(tmpf)
  h2f
}

#'
#' Converts a Parsed H2O data into a Data Frame
#'
#' Downloads the H2O data and then scans it in to an R data frame.
#'
#' @param x An H2O Frame object.
#' @param ... Further arguments to be passed down from other methods.
#' @examples
#' \donttest{
#' h2o.init()
#' prosPath <- system.file("extdata", "prostate.csv", package="h2o")
#' prostate.hex <- h2o.uploadFile(path = prosPath)
#' as.data.frame(prostate.hex)
#' }
#' @export
as.data.frame.Frame <- function(x, ...) {
  # Force loading of the types
  .fetch.data(x,1L)
  # Versions of R prior to 3.1 should not use hex string.
  # Versions of R including 3.1 and later should use hex string.
  use_hex_string <- getRversion() >= "3.1"
  conn = h2o.getConnection()

  url <- paste0('http://', conn@ip, ':', conn@port,
                '/3/DownloadDataset',
                '?frame_id=', URLencode( h2o.getId(x)),
                '&hex_string=', as.numeric(use_hex_string))

  ttt <- getURL(url)
  n <- nchar(ttt)

  # Delete last 1 or 2 characters if it's a newline.
  # Handle \r\n (for windows) or just \n (for not windows).
  chars_to_trim <- 0L
  if (n >= 2L) {
    c <- substr(ttt, n, n)
    if (c == "\n") chars_to_trim <- chars_to_trim + 1L
    if (chars_to_trim > 0L) {
      c <- substr(ttt, n-1L, n-1L)
      if (c == "\r") chars_to_trim <- chars_to_trim + 1L
    }
  }

  if (chars_to_trim > 0L) {
    ttt2 <- substr(ttt, 1L, n-chars_to_trim)
    ttt <- ttt2
  }

  # Get column types from H2O to set the dataframe types correctly
  colClasses <- attr(x, "types")
  colClasses <- gsub("numeric", NA, colClasses) # let R guess the appropriate numeric type
  colClasses <- gsub("int", NA, colClasses) # let R guess the appropriate numeric type
  colClasses <- gsub("real", NA, colClasses) # let R guess the appropriate numeric type
  colClasses <- gsub("enum", "factor", colClasses)
  colClasses <- gsub("uuid", "character", colClasses)
  colClasses <- gsub("string", "character", colClasses)
  colClasses <- gsub("time", NA, colClasses) # change to Date after ingestion
  # Substitute NAs for blank cells rather than skipping
  df <- read.csv((tcon <- textConnection(ttt)), blank.lines.skip = FALSE, na.strings = "", colClasses = colClasses, ...)
  close(tcon)
  # Convert all date columns to POSIXct
  dates <- attr(x, "types") %in% "time"
  if (length(dates) > 0) # why do some frames come in with no attributes but many columns?
    for (i in 1:length(dates)) { if (dates[[i]]) class(df[[i]]) = "POSIXct" }
  df
}

#' Convert an H2O Frame to a matrix
#'
#' @param x An H2O Frame object
#' @param ... Further arguments to be passed down from other methods.
#' @export
as.matrix.Frame <- function(x, ...) as.matrix(as.data.frame(x, ...))

#' Convert an H2O Frame to a vector
#'
#' @name as.vector
#' @param x An H2O Frame object
#' @param mode Unused
#' @S3method as.vector Frame
#' @usage \\method{as.vector}{Frame}(x,mode)
#' @export
as.vector.Frame <- function(x, mode) base::as.vector(as.matrix.Frame(x))

#`
#' @export
as.double.Frame <- function(x, ...) {
  res <- .fetch.data(x,1L) # Force evaluation
  if( nrow(res)!=1L || ncol(res)!=1L ) stop("Cannot convert multi-element Frame into a double")
  res <- res[1,1]
  .Primitive("as.double")(res)
}

#' @export
as.logical.Frame <- function(x, ...) {
  res <- .fetch.data(x,1L) # Force evaluation
  if( nrow(res)!=1L || ncol(res)!=1L ) stop("Cannot convert multi-element Frame into a logical")
  res <- res[1,1]
  .Primitive("as.logical")(res)
}

#' @export
as.integer.Frame <- function(x, ...) {
  x <- .fetch.data(x,1L) # Force evaluation
  if( nrow(x)!=1L || ncol(x)!=1L ) stop("Cannot convert multi-element Frame into an integer")
  x <- x[1,1]
  .Primitive("as.integer")(x)
}

#' Convert H2O Data to Factors
#'
#' Convert a column into a factor column.
#' @param x a column from an H2O Frame data set.
#' @seealso \code{\link{is.factor}}.
#' @examples
#' \donttest{
#' h2o.init()
#' prosPath <- system.file("extdata", "prostate.csv", package="h2o")
#' prostate.hex <- h2o.uploadFile(path = prosPath)
#' prostate.hex[,2] <- as.factor(prostate.hex[,2])
#' summary(prostate.hex)
#' }
#' @export
as.factor <- function(x) {
  if( is.Frame(x) ) .newExpr("as.factor",x)
  else base::as.factor(x)
}


#' Convert an H2O Frame to a String
#'
#' @param x An H2O Frame object
#' @param ... Further arguments to be passed from or to other methods.
#' @export
as.character.Frame <- function(x, ...) {
  if( is.Frame(x) ) .newExpr("as.character",x)
  else base::as.character(x)
}

#' Convert H2O Data to Numeric
#'
#' Converts an H2O column into a numeric value column.
#' @param x a column from an H2O Frame data set.
#' @param ... Further arguments to be passed from or to other methods.
#' @examples
#' \donttest{
#' h2o.init()
#' prosPath <- system.file("extdata", "prostate.csv", package="h2o")
#' prostate.hex <- h2o.uploadFile(path = prosPath)
#' prostate.hex[,2] <- as.factor (prostate.hex[,2])
#' prostate.hex[,2] <- as.numeric(prostate.hex[,2])
#' }
#' @export
as.numeric <- function(x) {
  if( is.Frame(x) ) .newExpr("as.numeric",x)
  else base::as.numeric(x)
}

#'
#' Delete Columns from a Frame
#'
#' Delete the specified columns from the Frame.  Returns a Frame without the specified
#' columns.
#'
#' @param data The Frame.
#' @param cols The columns to remove.
#' @export
h2o.removeVecs <- function(data, cols) {
  chk.Frame(data)
  if( missing(cols) ) stop("`cols` must be specified")
  del.cols <- cols
  if( is.character(cols) ) del.cols <- sort(match(cols,colnames(data)))
  .newExpr("cols",data,.row.col.selector(-del.cols,envir=parent.frame()))
}

#-----------------------------------------------------------------------------------------------------------------------
# Merge Operations: ifelse, cbind, rbind, merge
#-----------------------------------------------------------------------------------------------------------------------

#' H2O Apply Conditional Statement
#'
#' Applies conditional statements to numeric vectors in H2O parsed data objects when the data are
#' numeric.
#'
#' Only numeric values can be tested, and only numeric results can be returned for either condition.
#' Categorical data is not currently supported for this funciton and returned values cannot be
#' categorical in nature.
#'
#' @name h2o.ifelse
#' @param test A logical description of the condition to be met (>, <, =, etc...)
#' @param yes The value to return if the condition is TRUE.
#' @param no The value to return if the condition is FALSE.
#' @return Returns a vector of new values matching the conditions stated in the ifelse call.
#' @examples
#' \donttest{
#' h2o.init()
#' ausPath = system.file("extdata", "australia.csv", package="h2o")
#' australia.hex = h2o.importFile(path = ausPath)
#' australia.hex[,9] <- ifelse(australia.hex[,3] < 279.9, 1, 0)
#' summary(australia.hex)
#' }
#' @export
h2o.ifelse <- function(test, yes, no) {
  if( !is.Frame(yes) && is.character(yes) ) yes <- .quote(yes)
  if( !is.Frame(no)  && is.character(no ) ) no  <- .quote(no )
  .newExpr("ifelse",test,yes,no)
}

#' @rdname h2o.ifelse
#' @export
ifelse <- function(test, yes, no) {
  if( is.atomic(test) ) {
    if (typeof(test) != "logical")
      storage.mode(test) <- "logical"
    if (length(test) == 1 && is.null(attributes(test))) {
      if (is.na(test)) {
        return(NA)
      } else if (test) {
        if( length(yes) == 1 && is.null(attributes(yes)) )
          return(yes)
        if( is.Frame(yes) ) return(yes[,1])
      } else {
        if( length(no) == 1 && is.null(attributes(no)) )
          return(no)
        if( is.Frame(no) ) return(no[,1])
      }
    }
  }
  if( is.Frame(test) || is.Frame(yes) || is.Frame(no) ) return(h2o.ifelse(test,yes,no))
  else base::ifelse(test,yes,no)
}

#' Combine H2O Datasets by Columns
#'
#' Takes a sequence of H2O data sets and combines them by column
#'
#' @name h2o.cbind
#' @param \dots A sequence of Frame arguments. All datasets must exist on the same H2O instance
#'        (IP and port) and contain the same number of rows.
#' @return An H2O Frame object containing the combined \dots arguments column-wise.
#' @seealso \code{\link[base]{cbind}} for the base \code{R} method.
#' @examples
#' \donttest{
#' library(h2o)
#' h2o.init()
#' prosPath <- system.file("extdata", "prostate.csv", package="h2o")
#' prostate.hex <- h2o.uploadFile(path = prosPath)
#' prostate.cbind <- h2o.cbind(prostate.hex, prostate.hex)
#' head(prostate.cbind)
#' }
#' @export
h2o.cbind <- function(...) {
  li <- list(unlist(list(...)))
  use.args <- FALSE
  if( length(li)==1 && is.list(li[[1]]) ) {
    li <- li[[1]]
    use.args <- TRUE
  } else li <- list(...)
  lapply(li, function(l) chk.Frame(l) )
  .newExprList("cbind",li)
}

#' Combine H2O Datasets by Rows
#'
#' Takes a sequence of H2O data sets and combines them by rows
#'
#' @name h2o.rbind
#' @param \dots A sequence of Frame arguments. All datasets must exist on the same H2O instance
#'        (IP and port) and contain the same number of rows.
#' @return An H2O Frame object containing the combined \dots arguments column-wise.
#' @seealso \code{\link[base]{rbind}} for the base \code{R} method.
#' @examples
#' \donttest{
#' library(h2o)
#' h2o.init()
#' prosPath <- system.file("extdata", "prostate.csv", package="h2o")
#' prostate.hex <- h2o.uploadFile(path = prosPath)
#' prostate.cbind <- h2o.rbind(prostate.hex, prostate.hex)
#' head(prostate.cbind)
#' }
#' @export
h2o.rbind <- function(...) {
  ls <- list(...)
  l <- unlist(ls)
  if( !is.list(l) ) l <- ls
  klazzez <- unlist(lapply(l, function(i) is.Frame(i)))
  if (any(!klazzez)) stop("`h2o.rbind` accepts only Frame objects")
  .newExprList("rbind", l)
}

#' Merge Two H2O Data Frames
#'
#' Merges two Frame objects by shared column names. Unlike the
#' base R implementation, \code{h2o.merge} only supports merging through shared
#' column names.
#'
#' In order for \code{h2o.merge} to work in multinode clusters, one of the
#' datasets must be small enough to exist in every node. Currently, this
#' function only supports \code{all.x = TRUE}. All other permutations will fail.
#'
#' @param x,y Frame objects
#' @param all.x a logical value indicating whether or not shared values are
#'        preserved or ignored in \code{x}.
#' @param all.y a logical value indicating whether or not shared values are
#'        preserved or ignored in \code{y}.
#' @examples
#' \donttest{
#' h2o.init()
#' left <- data.frame(fruit = c('apple', 'orange', 'banana', 'lemon', 'strawberry', 'blueberry'),
#' color = c('red', 'orange', 'yellow', 'yellow', 'red', 'blue'))
#' right <- data.frame(fruit = c('apple', 'orange', 'banana', 'lemon', 'strawberry', 'watermelon'),
#' citrus = c(FALSE, TRUE, FALSE, TRUE, FALSE, FALSE))
#' l.hex <- as.h2o(left)
#' r.hex <- as.h2o(right)
#' left.hex <- h2o.merge(l.hex, r.hex, all.x = TRUE)
#' }
#' @export
h2o.merge <- function(x, y, all.x = TRUE, all.y = FALSE) .newExpr("merge", x, y, all.x, all.y)

#' Group and Apply by Column
#'
#' Performs a group by and apply similar to ddply.
#'
#' In the case of \code{na.methods} within \code{gb.control}, there are three possible settings.
#' \code{"all"} will include \code{NAs} in computation of functions. \code{"rm"} will completely
#' remove all \code{NA} fields. \code{"ignore"} will remove \code{NAs} from the numerator but keep
#' the rows for computational purposes. If a list smaller than the number of columns groups is
#' supplied, the list will be padded by \code{"ignore"}.
#'
#' Similar to \code{na.methods}, \code{col.names} will pad the list with the default column names if
#' the length is less than the number of colums groups supplied.
#' @param data an H2O Frame object.
#' @param by a list of column names
#' @param \dots any supported aggregate function.
#' @param order.by Takes a vector column names or indices specifiying how to order the group by result.
#' @param gb.control a list of how to handle \code{NA} values in the dataset as well as how to name
#'        output columns. See \code{Details:} for more help.
#' @return Returns a new Frame object with columns equivalent to the number of
#'         groups created
#' @export
h2o.group_by <- function(data, by, ..., order.by=NULL, gb.control=list(na.methods=NULL, col.names=NULL)) {
  # Build the argument list: (GB data, [group.by] [order.by] {agg col "na"}...)
  args <- list(chk.Frame(data))

  ### handle the columns
  # we accept: c('col1', 'col2'), 1:2, c(1,2) as column names.
  if(is.character(by)) {
    group.cols <- match(by, colnames(data))
    if (any(is.na(group.cols)))
      stop('No column named ', by, ' in ', substitute(data), '.')
  } else if(is.integer(by)) {
    group.cols <- by
  } else if(is.numeric(by)) {   # this will happen eg c(1,2,3)
    group.cols <- as.integer(by)
  }
  if(group.cols <= 0L || group.cols > ncol(data))
    stop('Column ', group.cols, ' out of range for frame columns ', ncol(data), '.')
  args <- c(args,.row.col.selector(group.cols,envir=parent.frame()))

  ### ORDER BY ###
  order.by.cols <- NULL
  if( !is.null(order.by) ) {
    if(is.character(order.by)) {
        order.by.cols <- match(order.by, by)
        if (any(is.na(order.by.cols)))
          stop('No column named ', order.by, ' in ', by, '.')
    } else if(is.integer(order.by)) {
      order.by.cols <- order.by
    } else if(is.numeric(order.by)) {   # this will happen eg c(1,2,3)
      order.by.cols <- as.integer(order.by)
    }
    if(order.by.cols < 1L || order.by.cols > ncol(data)) stop('Column ', order.by.cols, ' out of range for frame columns ', ncol(data), '.')
  }
  args <- c(args,.row.col.selector(order.by.cols,envir=parent.frame()))


  a <- substitute(list(...))
  a[[1]] <- NULL  # drop the wrapping list()
  nAggs <- length(a)  # the number of aggregates
  # for each aggregate, build this list: (agg,col.idx,na.method)
  agg.methods <- unlist(lapply(a, function(agg) as.character(agg[[1]]) ))
  col.idxs    <- unlist(lapply(a, function(agg, envir) {
    # to get the column index, check if the column passed in the agg (@ agg[[2]]) is numeric
    # if numeric, then eval it and return
    # otherwise, as.character the *name* and look it up in colnames(data) and fail/return appropriately
    agg[[2]] <- eval(agg[[2]], envir)
    if( is.numeric(agg[[2]]) || is.integer(agg[[2]]) ) { return(eval(agg[[2]])) }
    col.name <- eval(as.character(agg[[2]]), parent.frame())
    col.idx <- match(col.name, colnames(data))

    # no such column, stop!
    if( is.na(col.idx) ) stop('No column named ', col.name, ' in ', substitute(data), '.')

    # got a good column index, return it.
    col.idx
  }, parent.frame()))

  # default to "all" na.method
  na.methods.defaults <- rep("all", nAggs)

  # 1 -> 0 based indexing of columns
  col.idxs <- col.idxs - 1

  ### NA handling ###

  # go with defaults
  if( is.null(gb.control$na.methods) ) {
    gb.control$na.methods <- na.methods.defaults

  # have fewer na.methods passed in than aggregates to compute -- pad with defaults
  } else if( length(gb.control$na.methods) < nAggs ) {

    # special case where only 1 method was passed, and so that is the method for all aggregates
    if( length(gb.control$na.methods) == 1L ) {
      gb.control$na.methods <- rep(gb.control$na.methods, nAggs)
    } else {
      n.missing <- nAggs - length(gb.control$na.methods)
      gb.control$na.methods <- c(gb.control$na.methods, rep("all", n.missing))
    }

  # have more na.methods than aggregates -- rm extras
  } else if( length(gb.control$na.methods) > nAggs ) {
    gb.control$na.methods <- gb.control$na.methods[1:nAggs]
  } else {
    # no problem...
  }

  ### End NA handling ###

  # Append the aggregates!  Append triples: aggregate, column, na-handling
  for( idx in 1:nAggs ) {
    args <- c(args, agg.methods[idx], eval(col.idxs[idx]), .quote(gb.control$na.methods[idx]))
  }

  # Create the group by AST
  .newExprList("GB",args)
}

#'
#' Basic Imputation of H2O Vectors
#'
#'  Perform simple imputation on a single vector by filling missing values with aggregates
#'  computed on the "na.rm'd" vector. Additionally, it's possible to perform imputation
#'  based on groupings of columns from within data; these columns can be passed by index or
#'  name to the by parameter. If a factor column is supplied, then the method must be one
#'  "mode". Anything else results in a full stop.
#'
#'  The default method is selected based on the type of the column to impute. If the column
#'  is numeric then "mean" is selected; if it is categorical, then "mode" is selected. Otherwise
#'  column types (e.g. String, Time, UUID) are not supported.
#'
#'  @param data The dataset containing the column to impute.
#'  @param column The column to impute.
#'  @param method "mean" replaces NAs with the column mean; "median" replaces NAs with the column median;
#'                "mode" replaces with the most common factor (for factor columns only);
#'  @param combine_method If method is "median", then choose how to combine quantiles on even sample sizes. This parameter is ignored in all other cases.
#'  @param by group by columns
#'  @param inplace Perform the imputation inplace or make a copy. Default is to perform the imputation in place.
#'
#'  @return a Frame with imputed values
#'  @examples
#' \donttest{
#'  h2o.init()
#'  fr <- as.h2o(iris, destination_frame="iris")
#'  fr[sample(nrow(fr),40),5] <- NA  # randomly replace 50 values with NA
#'  # impute with a group by
#'  h2o.impute(fr, "Species", "mode", by=c("Sepal.Length", "Sepal.Width"))
#' }
#'  @export
h2o.impute <- function(data, column, method=c("mean","median","mode"), # TODO: add "bfill","ffill"
                       combine_method=c("interpolate", "average", "lo", "hi"), by=NULL, inplace=TRUE) {
  # TODO: "bfill" back fill the missing value with the next non-missing value in the vector
  # TODO: "ffill" front fill the missing value with the most-recent non-missing value in the vector.
  # TODO: #'  @param max_gap  The maximum gap with which to fill (either "ffill", or "bfill") missing values. If more than max_gap consecutive missing values occur, then those values remain NA.

  # this AST: (h2o.impute %fr #colidx method combine_method inplace max_gap by)
  chk.Frame(data)

  # sanity check `column` then convert to 0-based index.
  if( length(column) > 1L ) stop("`column` must be a single column.")
  col.id <- -1L
  if( is.numeric(column) ) col.id <- column - 1L
  else                     col.id <- match(column,colnames(data)) - 1L
  if( col.id < 0L || col.id > (ncol(data)-1L) ) stop("Column ", col.id, " out of range.")

  # choose "mean" by default for numeric columns. "mode" for factor columns
  if( length(method) > 1) {
    if( is.factor(data[column]) ) method <- "mode"
    method <- "mean"
  }

  # choose "interplate" by default for combine_method
  if( length(combine_method) > 1L ) combine_method <- "interpolate"
  if( combine_method=="lo" ) combine_method <- "low"
  if( combine_method=="hi" ) combine_method <- "high"

  # sanity check method, column type, by parameters
  if( method=="median" ) {
    # no by and median
    if( !is.null(by) ) stop("Unimplemented: No `by` and `median`. Please select a different method.")
  }

  # check that method isn't median or mean for factor columns.
  if( is.factor(data[column]) && !(method %in% c("ffill", "bfill", "mode")) )
    stop("Column is categorical, method must not be mean or median.")

  # handle the data
  gb.cols <- "[]"
  if( !is.null(by) ) {
    if(is.character(by)) {
      vars <- match(by, colnames(data))
      if( any(is.na(vars)) )
        stop('No column named ', by, ' in ', substitute(data), '.')
      } else if(is.integer(by)) { vars <- by }
      else if(is.numeric(by)) {   vars <- as.integer(by) }  # this will happen eg c(1,2,3)
      if( vars <= 0L || vars > (ncol(data)) )
        stop('Column ', vars, ' out of range for frame columns ', ncol(data), '.')
      gb.cols <- .row.col.selector(vars,envir=parent.frame())
  }

  res <- .newExpr("h2o.impute",data, col.id, .quote(method), .quote(combine_method), gb.cols, inplace)
  # In-place updates we force right now, because the user expects future uses
  # of 'data' to show the imputed changed.
  if( inplace ) stop("unimpl")
  res
}

#' Range of an H2O Column
#'
#' @param ... An H2O Frame object.
#' @param na.rm ignore missing values
#' @export
range.Frame <- function(...,na.rm = TRUE) c(min(...,na.rm=na.rm), max(...,na.rm=na.rm))

#-----------------------------------------------------------------------------------------------------------------------
# *ply methods: ddply, apply, lapply, sapply,
#-----------------------------------------------------------------------------------------------------------------------
# TODO: Cleanup the cruft!
#' Split H2O Dataset, Apply Function, and Return Results
#'
#' For each subset of an H2O data set, apply a user-specified function, then combine the results.  This is an experimental feature.
#'
#' @param X An H2O Frame object to be processed.
#' @param .variables Variables to split \code{X} by, either the indices or names of a set of columns.
#' @param FUN Function to apply to each subset grouping.
#' @param ... Additional arguments passed on to \code{FUN}.
#' @param .progress Name of the progress bar to use. #TODO: (Currently unimplemented)
#' @return Returns a Frame object containing the results from the split/apply operation, arranged
#          row-by-row
#' @seealso \code{\link[plyr]{ddply}} for the plyr library implementation.
#' @examples
#' \donttest{
#' library(h2o)
#' h2o.init()
#'
#' # Import iris dataset to H2O
#' irisPath <- system.file("extdata", "iris_wheader.csv", package = "h2o")
#' iris.hex <- h2o.uploadFile(path = irisPath, destination_frame = "iris.hex")
#' # Add function taking mean of sepal_len column
#' fun = function(df) { sum(df[,1], na.rm = TRUE)/nrow(df) }
#' # Apply function to groups by class of flower
#' # uses h2o's ddply, since iris.hex is a Frame object
#' res = h2o.ddply(iris.hex, "class", fun)
#' head(res)
#' }
#' @export
h2o.ddply <- function (X, .variables, FUN, ..., .progress = 'none') {
  .h2o.gc()
  chk.Frame(X)

  # we accept eg .(col1, col2), c('col1', 'col2'), 1:2, c(1,2)
  # as column names.  This is a bit complicated
  if(is.character(.variables)) {
    vars <- match(.variables, colnames(X))
    if (any(is.na(vars)))
      stop('No column named ', .variables, ' in ', substitute(X), '.')
  } else if(is(.variables, 'H2Oquoted')) {
    vars <- match(.variables, colnames(X))
  } else if(inherits(.variables, 'quoted')) { # plyr overwrote our . fn
    vars <- match(.variables, colnames(X))
  } else if(is.integer(.variables)) {
    vars <- .variables
  } else if(is.numeric(.variables)) {   # this will happen eg c(1,2,3)
    vars <- as.integer(.variables)
  }

  # Change cols from 1 base notation to 0 base notation then verify the column is within range of the dataset
  if(vars <= 0L || vars > ncol(X))
    stop('Column ', vars, ' out of range for frame columns ', ncol(X), '.')
  vars <- .row.col.selector(vars,envir=parent.frame())

  # Deal with extra arguments
  l <- list(...)
  extra_args = list()
  if(length(l) > 0L)
    extra_args <- sapply(l, .process.stmnt, list(), sys.parent(1))

  # Process the function. Decide if it's an anonymous fcn, or a named one.
  fname <- as.character(substitute(FUN))
  if( typeof(FUN) == "builtin" || typeof(FUN) == "symbol") {
    if( fname %in% .h2o.primitives ) return(.newExpr("ddply",X,vars,fname))
    stop(paste0("Function '",fname,"' not in .h2o.primitives list and not an anonymous function, unable to convert it to Currents"))
  }

  # Look for an H2O function that works on a Frame; it will be handed a Frame of 1 col
  fr.name <- paste0(fname,".Frame")
  if( exists(fr.name) ) {
    FUN <- get(fr.name)         # Resolve function to the H2O flavor
    # Add in any default args
    args <- formals(FUN)[-1L]
    nargs <- length(args) - length(extra_args)
    if( nargs > 0 ) extra_args <- c(extra_args,tail(args,nargs))
    fcn <- if( length(extra_args)==0 ) fname
           else paste0("{ COL . (",fname," COL ",paste(extra_args,collapse=" "),")}")
    return(.newExpr("ddply",X,vars,fcn))
  }

  # Explode anonymous function into a Currents AST.  Pass along the dynamic
  # environment (not the static environment the H2O wrapper itself is compiled
  # in).  Unknown variables in the function body will be looked up in the
  # dynamic scope.
  funstr <- .fun.to.ast(FUN, list(), sys.parent(1))
  .newExpr("ddply",X,vars,funstr)
}

#' Apply on H2O Datasets
#'
#' Method for apply on Frame objects.
#'
#' @param X an H2O Frame object on which \code{apply} will operate.
#' @param MARGIN the vector on which the function will be applied over, either
#'        \code{1} for rows or \code{2} for columns.
#' @param FUN the function to be applied.
#' @param \dots optional arguments to \code{FUN}.
#' @return Produces a new Frame of the output of the applied
#'         function. The output is stored in H2O so that it can be used in
#'         subsequent H2O processes.
#' @seealso \link[base]{apply} for the base generic
#' @examples
#' \donttest{
#' h2o.init()
#' irisPath = system.file("extdata", "iris.csv", package="h2o")
#' iris.hex = h2o.importFile(path = irisPath, destination_frame = "iris.hex")
#' summary(apply(iris.hex, 2, sum))
#' }
#' @export
apply <- function(X, MARGIN, FUN, ...) {
  if( !is.Frame(X) ) return(base::apply(X,MARGIN,FUN,...))

  # Margin must be 1 or 2 and specified
  if( missing(MARGIN) || !(length(MARGIN) <= 2L && all(MARGIN %in% c(1L, 2L))) )
    stop("MARGIN must be either 1 (rows), 2 (cols), or a vector containing both")
  # Basic sanity checking on function
  if( missing(FUN) ) stop("FUN must be an R function")
  .FUN <- NULL
  if( is.character(FUN) ) .FUN <- get(FUN)
  if( !is.null(.FUN) && !is.function(.FUN) )    stop("FUN must be an R function!")
  else if( is.null(.FUN) && !is.function(FUN) ) stop("FUN must be an R function")
  if( !is.null(.FUN) ) FUN <- as.name(FUN)

  # Deal with extra arguments
  l <- list(...)
  extra_args = list()
  if(length(l) > 0L)
    extra_args <- sapply(l, .process.stmnt, list(), sys.parent(1))

  # Process the function. Decide if it's an anonymous fcn, or a named one.
  fname <- as.character(substitute(FUN))
  if( typeof(FUN) == "builtin" || typeof(FUN) == "symbol") {
    if( fname %in% .h2o.primitives ) return(.newExpr("apply",X,MARGIN,fname))
    stop(paste0("Function '",fname,"' not in .h2o.primitives list and not an anonymous function, unable to convert it to Currents"))
  }

  # Look for an H2O function that works on a Frame; it will be handed a Frame of 1 col
  fr.name <- paste0(fname,".Frame")
  if( exists(fr.name) ) {
    FUN <- get(fr.name)         # Resolve function to the H2O flavor
    # Add in any default args
    args <- formals(FUN)[-1L]
    nargs <- length(args) - length(extra_args)
    if( nargs > 0 ) extra_args <- c(extra_args,tail(args,nargs))
    fcn <- if( length(extra_args)==0 ) fname
           else paste0("{ COL . (",fname," COL ",paste(extra_args,collapse=" "),")}")
    return(.newExpr("apply",X,MARGIN,fcn))
  }

  # Explode anonymous function into a Currents AST.  Pass along the dynamic
  # environment (not the static environment the H2O wrapper itself is compiled
  # in).  Unknown variables in the function body will be looked up in the
  # dynamic scope.
  funstr <- .fun.to.ast(FUN, list(), sys.parent(1))
  .newExpr("apply",X,MARGIN,funstr)
}

#'
#' Compute A Histogram
#'
#' Compute a histogram over a numeric column. If breaks=="FD", the MAD is used over the IQR
#' in computing bin width. Note that we do not beautify the breakpoints as R does.
#'
#'
#'
#' @param x A single numeric column from an H2O Frame.
#' @param breaks Can be one of the following:
#'               A string: "Sturges", "Rice", "sqrt", "Doane", "FD", "Scott"
#'               A single number for the number of breaks splitting the range of the vec into number of breaks bins of equal width
#'               A vector of numbers giving the split points, e.g., c(-50,213.2123,9324834)
#' @param plot A logical value indicating whether or not a plot should be generated (default is TRUE).
#' @export
h2o.hist <- function(x, breaks="Sturges", plot=TRUE) {
  if( is.character(breaks) ) {
    if( breaks=="Sturges" ) breaks <- "sturges"
    if( breaks=="Rice"    ) breaks <- "rice"
    if( breaks=="Doane"   ) breaks <- "doane"
    if( breaks=="FD"      ) breaks <- "fd"
    if( breaks=="Scott"   ) breaks <- "scott"
  }
  h <- as.data.frame(.newExpr("hist", chk.Frame(x), .quote(breaks)))
  counts <- stats::na.omit(h[,2])
  mids <- stats::na.omit(h[,4])
  histo <- list()
  histo$breaks <- h$breaks
  histo$counts <- as.numeric(counts)
  histo$density <- as.numeric(histo$counts / sum(histo$counts) * 1 / diff(histo$breaks))
  histo$mids   <- as.numeric(mids)
  histo$xname  <- deparse(substitute(x))
  oldClass(histo) <- "histogram"
  if( plot ) {
    plot(histo)
    invisible(histo)
  } else histo
}

#'
#' String Split
#'
#' @param x The column whose strings must be split.
#' @param split The pattern to split on.
#' @export
h2o.strsplit <- function(x, split) { .newExpr("strsplit", x, .quote(split)) }

#'
#' To Lower
#'
#' @param x A Frame object whose strings should be lower'd
#' @export
h2o.tolower <- function(x) .newExpr("tolower", x)

#'
#' To Upper
#'
#' @param x A Frame object whose strings should be upper'd
#' @export
h2o.toupper <- function(x) .newExpr("toupper", x)

#'
#' String Substitute
#'
#' Creates a copy of the target column in which each string has the first occurence of
#' the regex pattern replaced with the replacement substring.
#'
#' @param pattern The pattern to replace.
#' @param replacement The replacement pattern.
#' @param x The column on which to operate.
#' @param ignore.case Case sensitive or not
#' @export
h2o.sub <- function(pattern,replacement,x,ignore.case=FALSE) .newExpr("replacefirst", x, .quote(pattern), .quote(replacement),ignore.case)

#'
#' String Global Substitute
#'
#' Creates a copy of the target column in which each string has all occurence of
#' the regex pattern replaced with the replacement substring.
#'
#' @param pattern The pattern to replace.
#' @param replacement The replacement pattern.
#' @param x The column on which to operate.
#' @param ignore.case Case sensitive or not
#' @export
h2o.gsub <- function(pattern,replacement,x,ignore.case=FALSE) .newExpr("replaceall", x, .quote(pattern), .quote(replacement),ignore.case)

#'
#' Trim Space
#'
#' @param x The column whose strings should be trimmed.
#' @export
h2o.trim <- function(x) .newExpr("trim", x)

#'
#' String length
#'
#' @param x The column whose string lengths will be returned.
#' @export
h2o.nchar <- function(x) .newExpr("length", x)<|MERGE_RESOLUTION|>--- conflicted
+++ resolved
@@ -255,11 +255,7 @@
 
 .set.nlen <- function(x,fld,nlen) {
   y <- attr(x,fld)
-<<<<<<< HEAD
-  if( y == -1 ) .set(x,fld,(y=nlen))
-=======
   if( is.null(y) || y == -1 ) .set(x,fld,(y=nlen))
->>>>>>> 7e9457a9
   else stopifnot(y==nlen)
   y
 }
@@ -534,17 +530,8 @@
 #' summary(iris.split[[1]])
 #' }
 #' @export
-<<<<<<< HEAD
-h2o.splitFrame <- function(data, ratios = 0.75, destination_frames) {
-  params <- list()
-  params$dataset <- h2o.getId(data)
-  params$ratios <- .collapse(ratios)
-  if (!missing(destination_frames))
-    params$destination_frames <- .collapse.char(destination_frames)
-=======
 h2o.splitFrame <- function(data, ratios = 0.75, destination_frames, seed = -1) {
   chk.Frame(data)
->>>>>>> 7e9457a9
 
   if (! is.numeric(ratios)) stop("ratios must be of type numeric")
   if (length(ratios) < 1) stop("ratios must have length of at least 1")
@@ -1341,11 +1328,7 @@
 #' @export
 is.numeric <- function(x) {
   if( !is.Frame(x) ) .Primitive("is.numeric")(x)
-<<<<<<< HEAD
   else .fetch.data(.newExpr("is.numeric",x),1L)
-=======
-  else .eval.scalar(.newExpr("is.numeric",x))
->>>>>>> 7e9457a9
 }
 
 #' Print An H2O Frame
