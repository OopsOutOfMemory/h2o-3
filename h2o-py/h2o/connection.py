--- conflicted
+++ resolved
@@ -581,15 +581,9 @@
 def end_session():
   try:
     H2OConnection.delete(url_suffix="InitID")
-<<<<<<< HEAD
     print "Sucessfully closed the H2O Session."
   except:
     pass
-=======
-  except:
-    pass
-  print "Sucessfully closed the H2O Session."
->>>>>>> 2bdd444b
 
 def get_human_readable_size(num):
   exp_str = [(0, 'B'), (10, 'KB'), (20, 'MB'), (30, 'GB'), (40, 'TB'), (50, 'PB'), ]
