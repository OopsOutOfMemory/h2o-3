--- conflicted
+++ resolved
@@ -636,26 +636,9 @@
     public GLMOutput(SupervisedModelBuilder b, DataInfo dinfo, boolean binomial){
       super(b);
       String [] cnames = dinfo.coefNames();
-<<<<<<< HEAD
       _names = dinfo._adaptedFrame.names();
       _coefficient_names = Arrays.copyOf(cnames,cnames.length+1);
       _coefficient_names[cnames.length] = "Intercept";
-=======
-      String [] pnames = dinfo._adaptedFrame.names();
-      String [] colTypes = new String[2];
-      String [] colFormat = new String[2];
-      Arrays.fill(colTypes, "double");
-      Arrays.fill(colFormat, "%5f");
-      String [] coefficient_names = Arrays.copyOf(cnames,cnames.length+1);
-      coefficient_names[cnames.length] = "Intercept";
-      _coefficients_table = new TwoDimTable(
-              "Best Lambda", null,
-              coefficient_names,
-              new String []{"Coefficients", "Norm Coefficients"},
-              colTypes,
-              colFormat,
-              "Column");
->>>>>>> 55f975d5
       _binomial = binomial;
     }
 
@@ -735,7 +718,7 @@
         _aic = _submodels[l].validation.aic();
         _auc = _submodels[l].validation.auc();
       }
-      if(_global_beta == null) _global_beta = MemoryManager.malloc8d(_names.length);
+      if(_global_beta == null) _global_beta = MemoryManager.malloc8d(_coefficient_names.length);
       else Arrays.fill(_global_beta,0);
       int j = 0;
       for(int i:_submodels[l].idxs)
