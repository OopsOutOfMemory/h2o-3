--- conflicted
+++ resolved
@@ -116,10 +116,6 @@
         interacted.
       max_runtime_secs: int, optional
         Maximum allowed runtime, model will stop running after reaching the limit and return whatever result it has at the moment.
-<<<<<<< HEAD
-
-=======
->>>>>>> a8e35c75
 
     Returns
     -------
